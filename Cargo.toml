[package]
# Please adjust all these values, including the license
name = "signup-sequencer"
version = "0.1.0"
authors = [
    "Remco Bloemen <remco@worldcoin.org>",
    "Lucas Ege <lucas@worldcoin.org>"]
edition = "2021"
build = "build.rs"
homepage = "https://github.com/worldcoin/signup-sequencer"
repository = "https://github.com/worldcoin/signup-sequencer"
description = "Template for a Rust CLI tool"
keywords = ["worldcoin", "protocol", "signup"]
categories = ["cryptography::cryptocurrencies"]
readme = "Readme.md"
license-file = "mit-license.md"

[features]
default = [ ]
bench = ["criterion", "proptest"]
mimalloc = ["cli-batteries/mimalloc"]

[[bench]]
name = "criterion"
harness = false
path = "criterion.rs"
required-features = ["bench", "proptest"]

[dependencies]
async-stream = "0.3.3"
async-trait = "0.1.53"
chrono = "0.4.19"
clap = { version = "4.0", features = [ "derive" ] }
cli-batteries = { version = "0.4.0", features = [ "signals", "prometheus", "metered-allocator", "otlp" ] }
criterion = { version = "0.4", optional = true, features = [ "async_tokio" ] } # For `bench`
ethers = { version = "1.0.0", features = [ "ws", "ipc", "openssl", "abigen" ] }
eyre = "0.6"
futures = "0.3"
futures-util = { version = "^0.3" }
hyper = { version = "^0.14.17", features = [ "server", "tcp", "http1", "http2" ] }
once_cell = "1.8"
prometheus = "0.13.3" # We need upstream PR#465 to fix #272.
proptest = { version = "1.0", optional = true } # For `bench`
reqwest = "0.11.10"
ruint = { version = "1.3", features = ["primitive-types", "sqlx"] }
semaphore = { git = "https://github.com/worldcoin/semaphore-rs", branch = "main" }
serde = { version = "1.0", features = [ "derive" ] }
serde_json = "1.0"
<<<<<<< HEAD
sqlx = { version = "0.6", features = [ "runtime-tokio-native-tls", "any" ] }
=======
sqlx = { version = "0.6", features = [ "runtime-tokio-native-tls", "any", "sqlite", "postgres" ] }
>>>>>>> a2dc5980
thiserror = "1.0"
tokio = { version = "1.17", features = [ "signal", "macros", "rt", "sync", "time", "rt-multi-thread", "tracing" ] }
tracing = "0.1"
tracing-futures = "0.2"
url = "2.2"
# `ethers-rs` requires an older version of primitive-types.
# But `ruint` supports the latest version. So we need to override it.
# `cargo update --package primitive-types@0.12.1 --precise 0.11.1`

[dev-dependencies]
cli-batteries = { version = "0.4.0", features = [ "mock-shutdown" ] }
hex = "0.4.3"
hex-literal = "0.3"
proptest = { version = "1.0" }
tracing-subscriber = "0.3.11"
tracing-test = "0.2"

[build-dependencies]
cli-batteries = "0.4.0"

[profile.release]
codegen-units = 1
lto = true
panic = "abort"
overflow-checks = true
strip = true

# Compilation profile for any non-workspace member.
# Dependencies are optimized, even in a dev build. This improves dev performance
# while having neglible impact on incremental build times.
[profile.dev.package."*"]
opt-level = 3<|MERGE_RESOLUTION|>--- conflicted
+++ resolved
@@ -46,11 +46,7 @@
 semaphore = { git = "https://github.com/worldcoin/semaphore-rs", branch = "main" }
 serde = { version = "1.0", features = [ "derive" ] }
 serde_json = "1.0"
-<<<<<<< HEAD
-sqlx = { version = "0.6", features = [ "runtime-tokio-native-tls", "any" ] }
-=======
 sqlx = { version = "0.6", features = [ "runtime-tokio-native-tls", "any", "sqlite", "postgres" ] }
->>>>>>> a2dc5980
 thiserror = "1.0"
 tokio = { version = "1.17", features = [ "signal", "macros", "rt", "sync", "time", "rt-multi-thread", "tracing" ] }
 tracing = "0.1"
