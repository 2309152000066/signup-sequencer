--- conflicted
+++ resolved
@@ -32,23 +32,15 @@
 
 [dependencies]
 color-eyre = "0.6"
-<<<<<<< HEAD
-console-subscriber = "0.1"
-=======
 console-subscriber = { version = "0.1", optional = true }
->>>>>>> 40862d64
 criterion = { version = "0.3", optional = true, features = [ "async_tokio" ] }
 ethers = "0.6"
 eyre = "0.6"
 ff = { package="ff_ce", version="0.11"}
 futures = "0.3"
-<<<<<<< HEAD
 hex = "0.4.3"
 hex-literal = "0.3"
-hyper = { version = "^0.14.10", features = [ "server", "tcp", "http1", "http2" ] }
-=======
 hyper = { version = "^0.14.17", features = [ "server", "tcp", "http1", "http2" ] }
->>>>>>> 40862d64
 itertools = "0.10"
 mimalloc = { version = "0.1", default-features = false, optional = true }
 once_cell = "1.8"
@@ -60,29 +52,19 @@
 smallvec = { version = "^1.6.1", features = [ "serde" ] }
 structopt = "0.3"
 thiserror = "1.0"
-<<<<<<< HEAD
-tokio = { version = "1.15", features = [ "signal", "macros", "rt", "sync", "time", "rt-multi-thread", "tracing" ] }
-=======
-tokio = { version = "1.17", features = [ "signal", "macros", "rt", "sync", "time", "rt-multi-thread" ] }
->>>>>>> 40862d64
+tokio = { version = "1.17", features = [ "signal", "macros", "rt", "sync", "time", "rt-multi-thread", "tracing" ] }
 tracing = "0.1"
 tracing-futures = "0.2"
 tracing-subscriber = { version = "0.3", features = [ "env-filter", "json" ] }
 url = "2.2"
 users = "0.11"
-<<<<<<< HEAD
 zkp-u256 = "0.2"
-=======
->>>>>>> 40862d64
 
 [dev-dependencies]
 pretty_assertions = "1.0"
 proptest = { version = "1.0" }
-<<<<<<< HEAD
 tempfile = "3.0"
-=======
 tracing-test = "0.2"
->>>>>>> 40862d64
 
 [build-dependencies]
 eyre = "0.6"
