[package]
# Please adjust all these values, including the license
name = "signup-sequencer"
version = "0.1.0"
authors = [
    "Remco Bloemen <remco@worldcoin.org>",
    "Lucas Ege <lucas@worldcoin.org>"]
edition = "2021"
build = "build.rs"
homepage = "https://github.com/worldcoin/signup-sequencer"
repository = "https://github.com/worldcoin/signup-sequencer"
description = "Template for a Rust CLI tool"
keywords = ["worldcoin", "protocol", "signup"]
categories = ["cryptography::cryptocurrencies"]
readme = "Readme.md"
license-file = "mit-license.md"

[features]
default = []
bench = [ "criterion", "proptest" ]
mimalloc = [ "cli-batteries/mimalloc" ]

[[bench]]
name = "criterion"
harness = false
path = "criterion.rs"
required-features = [ "bench", "proptest" ]

[dependencies]
<<<<<<< HEAD
async-trait = "0.1"
auto_impl = "0.5"
chrono = "0.4"
color-eyre = "0.6"
console-subscriber = { version = "0.1", optional = true }
criterion = { version = "0.3", optional = true, features = [ "async_tokio" ] }
# ethers = "0.6"
# ethers = { git = "https://github.com/gakonst/ethers-rs", branch = "master", features = [ "ws", "ipc", "openssl" ] }
ethers = { git = "https://github.com/recmo/ethers-rs", branch = "remco/gas-oracle-2", features = [ "ws", "ipc", "openssl" ] }
=======
cli-batteries = { version = "0.1.3", features = [ "prometheus", "metered_allocator" ] }
ethers = "0.6"
>>>>>>> 13cc2fdb
eyre = "0.6"
futures = "0.3"
hyper = { version = "^0.14.17", features = [ "server", "tcp", "http1", "http2" ] }
once_cell = "1.8"
<<<<<<< HEAD
poseidon-rs = "0.0.8"
prometheus = { version = "0.13", features = [ "process" ] }
proptest = { version = "1.0", optional = true }
reqwest = "0.11.10"
=======
prometheus = "0.13"
>>>>>>> 13cc2fdb
semaphore = { git = "https://github.com/worldcoin/semaphore-rs", branch = "main" }
serde = "1.0"
serde_json = "1.0"
structopt = "0.3"
thiserror = "1.0"
tokio = { version = "1.17", features = [ "signal", "macros", "rt", "sync", "time", "rt-multi-thread", "tracing" ] }
tracing = "0.1"
tracing-futures = "0.2"
url = "2.2"

# Build dependencies required for `cargo criterion`, so really more `dev-deps`.
proptest = { version = "1.0", optional = true }
criterion = { version = "0.3", optional = true, features = [ "async_tokio" ] }

[dev-dependencies]
cli-batteries = { version = "0.1.3", features = [ "mock_shutdown" ] }
proptest = { version = "1.0" }
tempfile = "3.0"
tracing-test = "0.2"
tracing-subscriber = "0.3.11"
hex = "0.4.3"
hex-literal = "0.3"

[build-dependencies]
cli-batteries = "0.1"

[profile.release]
codegen-units = 1
lto = true
panic = "abort"
overflow-checks = true
strip = true

# Compilation profile for any non-workspace member.
# Dependencies are optimized, even in a dev build. This improves dev performance
# while having neglible impact on incremental build times.
[profile.dev.package."*"]
opt-level = 3<|MERGE_RESOLUTION|>--- conflicted
+++ resolved
@@ -27,32 +27,13 @@
 required-features = [ "bench", "proptest" ]
 
 [dependencies]
-<<<<<<< HEAD
-async-trait = "0.1"
-auto_impl = "0.5"
-chrono = "0.4"
-color-eyre = "0.6"
-console-subscriber = { version = "0.1", optional = true }
-criterion = { version = "0.3", optional = true, features = [ "async_tokio" ] }
-# ethers = "0.6"
-# ethers = { git = "https://github.com/gakonst/ethers-rs", branch = "master", features = [ "ws", "ipc", "openssl" ] }
-ethers = { git = "https://github.com/recmo/ethers-rs", branch = "remco/gas-oracle-2", features = [ "ws", "ipc", "openssl" ] }
-=======
 cli-batteries = { version = "0.1.3", features = [ "prometheus", "metered_allocator" ] }
 ethers = "0.6"
->>>>>>> 13cc2fdb
 eyre = "0.6"
 futures = "0.3"
 hyper = { version = "^0.14.17", features = [ "server", "tcp", "http1", "http2" ] }
 once_cell = "1.8"
-<<<<<<< HEAD
-poseidon-rs = "0.0.8"
-prometheus = { version = "0.13", features = [ "process" ] }
-proptest = { version = "1.0", optional = true }
-reqwest = "0.11.10"
-=======
 prometheus = "0.13"
->>>>>>> 13cc2fdb
 semaphore = { git = "https://github.com/worldcoin/semaphore-rs", branch = "main" }
 serde = "1.0"
 serde_json = "1.0"
