[package]
name = "signup-sequencer"
version = "0.1.0"
authors = [
    "Remco Bloemen <remco@worldcoin.org>",
    "Lucas Ege <lucas@worldcoin.org>"]
edition = "2021"
build = "build.rs"
homepage = "https://github.com/worldcoin/signup-sequencer"
repository = "https://github.com/worldcoin/signup-sequencer"
description = "A tool that processes WorldID signups on-chain."
keywords = ["worldcoin", "protocol", "signup"]
categories = ["cryptography::cryptocurrencies"]
readme = "Readme.md"
license-file = "mit-license.md"

[features]
<<<<<<< HEAD
default = [ ]
batching-contract = [ ]
oz-provider = [ ]
=======
default = []
>>>>>>> b2cf5c93
bench = ["criterion", "proptest"]
mimalloc = ["cli-batteries/mimalloc"]

[[bench]]
name = "criterion"
harness = false
path = "criterion.rs"
required-features = ["bench", "proptest"]

[dependencies]
anyhow = { version = "1.0.68" }
async-stream = "0.3.3"
<<<<<<< HEAD
async-trait = "0.1.60"
chrono = { version = "0.4.19", features = [ "serde" ] }
clap = { version = "4.0", features = [ "derive" ] }
cli-batteries = { version = "0.4.0", features = [ "signals", "prometheus", "metered-allocator", "otlp" ] }
cognitoauth = { git = "https://github.com/lucdew/cognito-srp-auth.git" }
criterion = { version = "0.4", optional = true, features = [ "async_tokio" ] } # For `bench`
ethers = { version = "1.0.0", features = [ "ws", "ipc", "openssl", "abigen" ] }
=======
async-trait = "0.1.64"
axum = "0.6.4"
axum-server = "0.4.4"
chrono = "0.4.19"
clap = { version = "4.0", features = ["derive"] }
cli-batteries = { version = "0.4.0", features = ["signals", "prometheus", "metered-allocator", "otlp"] }
criterion = { version = "0.4", optional = true, features = ["async_tokio"] } # For `bench`
ethers = { version = "1.0.0", features = ["ws", "ipc", "openssl", "abigen"] }
>>>>>>> b2cf5c93
eyre = "0.6"
futures = "0.3"
futures-util = { version = "^0.3" }
hyper = { version = "^0.14.17", features = ["server", "tcp", "http1", "http2"] }
once_cell = "1.8"
prometheus = "0.13.3" # We need upstream PR#465 to fix #272.
proptest = { version = "1.0", optional = true } # For `bench`
reqwest = { version = "0.11.14", features = ["json"] }
ruint = { version = "1.3", features = ["primitive-types", "sqlx"] }
semaphore = { git = "https://github.com/worldcoin/semaphore-rs", branch = "main" }
serde = { version = "1.0", features = ["derive"] }
serde_json = "1.0"
sqlx = { version = "0.6", features = ["runtime-tokio-native-tls", "any", "sqlite", "postgres"] }
tempfile = "3.3.0"
thiserror = "1.0"
tokio = { version = "1.17", features = ["signal", "macros", "rt", "sync", "time", "rt-multi-thread", "tracing"] }
tracing = "0.1"
tracing-futures = "0.2"
url = "2.2"
# `ethers-rs` requires an older version of primitive-types.
# But `ruint` supports the latest version. So we need to override it.
# `cargo update --package primitive-types@0.12.1 --precise 0.11.1`

[dev-dependencies]
cli-batteries = { version = "0.4.0", features = ["mock-shutdown"] }
hex = "0.4.3"
hex-literal = "0.3"
proptest = { version = "1.0" }
serial_test = { version = "1.0.0" }
tracing-subscriber = "0.3.11"
tracing-test = "0.2"

[build-dependencies]
cli-batteries = "0.4.0"

[profile.release]
panic = "abort"
overflow-checks = true
codegen-units = 1
lto = true
strip = true

[profile.dev]
panic = "abort"

# Compilation profile for any non-workspace member.
# Dependencies are optimized, even in a dev build. This improves dev performance
# while having neglible impact on incremental build times.
[profile.dev.package."*"]
opt-level = 3<|MERGE_RESOLUTION|>--- conflicted
+++ resolved
@@ -15,13 +15,9 @@
 license-file = "mit-license.md"
 
 [features]
-<<<<<<< HEAD
 default = [ ]
 batching-contract = [ ]
 oz-provider = [ ]
-=======
-default = []
->>>>>>> b2cf5c93
 bench = ["criterion", "proptest"]
 mimalloc = ["cli-batteries/mimalloc"]
 
@@ -34,24 +30,15 @@
 [dependencies]
 anyhow = { version = "1.0.68" }
 async-stream = "0.3.3"
-<<<<<<< HEAD
-async-trait = "0.1.60"
+async-trait = "0.1.64"
+axum = "0.6.4"
+axum-server = "0.4.4"
 chrono = { version = "0.4.19", features = [ "serde" ] }
 clap = { version = "4.0", features = [ "derive" ] }
 cli-batteries = { version = "0.4.0", features = [ "signals", "prometheus", "metered-allocator", "otlp" ] }
 cognitoauth = { git = "https://github.com/lucdew/cognito-srp-auth.git" }
 criterion = { version = "0.4", optional = true, features = [ "async_tokio" ] } # For `bench`
 ethers = { version = "1.0.0", features = [ "ws", "ipc", "openssl", "abigen" ] }
-=======
-async-trait = "0.1.64"
-axum = "0.6.4"
-axum-server = "0.4.4"
-chrono = "0.4.19"
-clap = { version = "4.0", features = ["derive"] }
-cli-batteries = { version = "0.4.0", features = ["signals", "prometheus", "metered-allocator", "otlp"] }
-criterion = { version = "0.4", optional = true, features = ["async_tokio"] } # For `bench`
-ethers = { version = "1.0.0", features = ["ws", "ipc", "openssl", "abigen"] }
->>>>>>> b2cf5c93
 eyre = "0.6"
 futures = "0.3"
 futures-util = { version = "^0.3" }
