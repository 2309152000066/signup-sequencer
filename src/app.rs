use std::sync::Arc;

use anyhow::Result as AnyhowResult;
use clap::Parser;
use futures::TryFutureExt;
use hyper::StatusCode;
use serde::Serialize;
use tokio::try_join;
use tracing::{info, instrument, warn};

use crate::{
    contracts,
    contracts::{
        batching::Contract as BatchingContract, legacy::Contract as LegacyContract,
        IdentityManager, SharedIdentityManager,
    },
    database::{self, Database},
    ethereum::{self, Ethereum},
    identity_committer::IdentityCommitter,
<<<<<<< HEAD
    identity_tree::{CanonicalTreeBuilder, Hash, InclusionProof, Status, TreeItem, TreeState},
=======
    identity_tree::{Hash, SharedTreeState, TreeState},
    prover,
>>>>>>> b2cf5c93
    server::{Error as ServerError, ToResponseCode},
};

#[derive(Serialize)]
#[serde(transparent)]
pub struct InclusionProofResponse(InclusionProof);

impl From<InclusionProof> for InclusionProofResponse {
    fn from(value: InclusionProof) -> Self {
        Self(value)
    }
}

impl ToResponseCode for InclusionProofResponse {
    fn to_response_code(&self) -> StatusCode {
        StatusCode::OK
    }
}

#[derive(Clone, Debug, PartialEq, Parser)]
#[group(skip)]
pub struct Options {
    #[clap(flatten)]
    pub ethereum: ethereum::Options,

    #[clap(flatten)]
    pub contracts: contracts::Options,

    #[clap(flatten)]
    pub database: database::Options,

    #[clap(flatten)]
    pub prover: prover::Options,

    /// Block number to start syncing from
    #[clap(long, env, default_value = "0")]
    pub starting_block: u64,

    /// Timeout for the tree lock (seconds).
    #[clap(long, env, default_value = "120")]
    pub lock_timeout: u64,
}

pub struct App {
    database:           Arc<Database>,
    #[allow(dead_code)]
    ethereum:           Ethereum,
    identity_manager:   SharedIdentityManager,
    identity_committer: Arc<IdentityCommitter>,
    tree_state:         TreeState,
}

impl App {
    /// # Errors
    ///
    /// Will return `Err` if the internal Ethereum handler errors or if the
    /// `options.storage_file` is not accessible.
    #[allow(clippy::missing_panics_doc)] // TODO
    #[instrument(name = "App::new", level = "debug")]
    pub async fn new(options: Options) -> AnyhowResult<Self> {
        // Connect to Ethereum and Database
        let (database, (ethereum, identity_manager)) = {
            let db = Database::new(options.database);

            let eth = Ethereum::new(options.ethereum).and_then(|ethereum| async move {
                let identity_manager = if cfg!(feature = "batching-contract") {
                    BatchingContract::new(options.contracts, ethereum.clone()).await?;
                    panic!("The batching contract does not yet exist but was requested.");
                } else {
                    LegacyContract::new(options.contracts, ethereum.clone()).await?
                };
                Ok((ethereum, Arc::new(identity_manager)))
            });

            // Connect to both in parallel
            try_join!(db, eth)?
        };
        let database = Arc::new(database);

        let tree_state = Self::initialize_tree(
            &database,
            // Poseidon tree depth is one more than the contract's tree depth
            identity_manager.tree_depth() + 1,
            identity_manager.initial_leaf_value(),
        )
        .await?;

        let identity_committer = Arc::new(IdentityCommitter::new(
            database.clone(),
            identity_manager.clone(),
            tree_state.clone(),
        ));

        // Sync with chain on start up
        let app = Self {
            database,
            ethereum,
            identity_manager,
            identity_committer,
            tree_state,
        };

        // Process to push new identities to Ethereum
        app.identity_committer.start().await;

        Ok(app)
    }

    async fn initialize_tree(
        database: &Database,
        tree_depth: usize,
        initial_leaf_value: Hash,
    ) -> AnyhowResult<TreeState> {
        let mut mined_builder = CanonicalTreeBuilder::new(tree_depth, initial_leaf_value);
        let mined_items = database.get_commitments_by_status(Status::Mined).await?;
        for update in mined_items {
            mined_builder.append(&update);
        }
        let mined = mined_builder.seal();
        let latest = mined.next_version().await;
        let pending_items = database.get_commitments_by_status(Status::Pending).await?;
        latest.append_many_fresh(&pending_items).await;
        Ok(TreeState::new(mined, latest))
    }

    /// Queues an insert into the merkle tree.
    ///
    /// # Errors
    ///
    /// Will return `Err` if identity is already queued, or in the tree, or the
    /// queue malfunctions.
    #[instrument(level = "debug", skip_all)]
    pub async fn insert_identity(
        &self,
        commitment: Hash,
    ) -> Result<InclusionProofResponse, ServerError> {
        if commitment == self.identity_manager.initial_leaf_value() {
            warn!(?commitment, "Attempt to insert initial leaf.");
            return Err(ServerError::InvalidCommitment);
        }

        let insertion_result = self
            .database
            .insert_identity_if_does_not_exist(&commitment)
            .await?;

        let Some(leaf_idx) = insertion_result else {
            warn!(?commitment, "Pending identity already exists.");

            return Err(ServerError::DuplicateCommitment);
        };

        self.sync_tree_to(leaf_idx).await?;

        self.identity_committer.notify_queued().await;

        Ok(InclusionProofResponse::from(
            self.tree_state
                .get_proof_for(&TreeItem {
                    leaf_index: leaf_idx,
                    status:     Status::Pending,
                })
                .await,
        ))
    }

    async fn sync_tree_to(&self, leaf_idx: usize) -> Result<(), ServerError> {
        let tree = self.tree_state.get_latest_tree();
        let next_index = tree.next_leaf().await;
        if leaf_idx < next_index {
            return Ok(()); // Someone sync'd first, we're up to date
        }
        let identities = self
            .database
            .get_updates_in_range(next_index, leaf_idx)
            .await?;
        tree.append_many_fresh(&identities).await;
        Ok(())
    }

    /// # Errors
    ///
    /// Will return `Err` if the provided index is out of bounds.
    #[instrument(level = "debug", skip_all)]
    pub async fn inclusion_proof(
        &self,
        commitment: &Hash,
    ) -> Result<InclusionProofResponse, ServerError> {
        if commitment == &self.identity_manager.initial_leaf_value() {
            return Err(ServerError::InvalidCommitment);
        }

        let item = self
            .database
            .get_identity_leaf_index(commitment)
            .await?
            .ok_or(ServerError::InvalidCommitment)?;

        let proof = self.tree_state.get_proof_for(&item).await;

        Ok(InclusionProofResponse(proof))
    }

    /// # Errors
    ///
    /// Will return an Error if any of the components cannot be shut down
    /// gracefully.
    pub async fn shutdown(&self) -> AnyhowResult<()> {
        info!("Shutting down identity committer.");
        self.identity_committer.shutdown().await
    }
}<|MERGE_RESOLUTION|>--- conflicted
+++ resolved
@@ -17,12 +17,8 @@
     database::{self, Database},
     ethereum::{self, Ethereum},
     identity_committer::IdentityCommitter,
-<<<<<<< HEAD
-    identity_tree::{CanonicalTreeBuilder, Hash, InclusionProof, Status, TreeItem, TreeState},
-=======
-    identity_tree::{Hash, SharedTreeState, TreeState},
+    identity_tree::{Hash, InclusionProof, TreeState, CanonicalTreeBuilder, Status, TreeItem},
     prover,
->>>>>>> b2cf5c93
     server::{Error as ServerError, ToResponseCode},
 };
 
