use crate::{
    contracts::{self, Contracts},
    database::{self, Database},
    ethereum::{self, Ethereum},
    server::Error as ServerError,
};
use clap::Parser;
use cli_batteries::await_shutdown;
use core::cmp::max;
use ethers::types::U256;
use eyre::{eyre, Result as EyreResult};
use futures::{pin_mut, StreamExt, TryFutureExt, TryStreamExt};
use semaphore::{
    merkle_tree::Hasher,
    poseidon_tree::{PoseidonHash, PoseidonTree, Proof},
    Field,
};
use serde::{Deserialize, Serialize};
use std::{
    fs::{remove_file, File},
    io::{BufReader, BufWriter},
    path::PathBuf,
    sync::atomic::{AtomicUsize, Ordering},
    time::Duration,
};
use tokio::{
    select,
    sync::{RwLock, RwLockReadGuard},
<<<<<<< HEAD
    try_join,
=======
    time::timeout,
>>>>>>> eb136f23
};
use tracing::{debug, error, info, instrument, warn};

pub type Hash = <PoseidonHash as Hasher>::Hash;

/// Maximum time to wait for the RW lock.
const LOCK_TIMEOUT: Duration = Duration::from_secs(30);

#[derive(Debug, Deserialize, Serialize)]
#[serde(rename_all = "camelCase")]
pub struct JsonCommitment {
    pub last_block:  u64,
    pub commitments: Vec<Hash>,
}

#[derive(Serialize)]
#[serde(rename_all = "camelCase")]
pub struct IndexResponse {
    identity_index: usize,
}

#[derive(Serialize)]
#[serde(rename_all = "camelCase")]
pub struct InclusionProofResponse {
    pub root:  Field,
    pub proof: Proof,
}

#[derive(Clone, Debug, PartialEq, Parser)]
pub struct Options {
    #[clap(flatten)]
    pub ethereum: ethereum::Options,

    #[clap(flatten)]
    pub contracts: contracts::Options,

    #[clap(flatten)]
    pub database: database::Options,

    /// Block number to start syncing from
    pub starting_block: u64,
}

pub struct App {
    database:   Database,
    ethereum:   Ethereum,
    contracts:  Contracts,
    next_leaf:  AtomicUsize,
    last_block: u64,
}

impl App {
    /// # Errors
    ///
    /// Will return `Err` if the internal Ethereum handler errors or if the
    /// `options.storage_file` is not accessible.
    #[allow(clippy::missing_panics_doc)] // TODO
    #[instrument(name = "App::new", level = "debug")]
    pub async fn new(options: Options) -> EyreResult<Self> {
        // Connect to Ethereum and Database
        let (database, (ethereum, contracts)) = {
            let db = Database::new(options.database);
            let eth = Ethereum::new(options.ethereum).and_then(|ethereum| async move {
                let contracts = Contracts::new(options.contracts, ethereum.clone()).await?;
                Ok((ethereum, contracts))
            });

            // Connect to both in parallel
            try_join!(db, eth)?
        };

        // Poseidon tree depth is one more than the contract's tree depth
        let merkle_tree = PoseidonTree::new(contracts.tree_depth() + 1, contracts.initial_leaf());

        let mut app = Self {
            database,
            ethereum,
            contracts,
            next_leaf: AtomicUsize::new(0),
            last_block: options.starting_block,
        };

        // Sync with chain on start up
        app.check_leaves().await?;
        app.process_events().await?;
        // TODO: Store file after processing events.
        app.check_health().await?;
        Ok(app)
    }

    async fn sync(&self) -> EyreResult<()> {
        Ok(())
    }

    /// Inserts a new commitment into the Merkle tree. This will also update the
    /// contract's commitment tree.
    ///
    /// # Errors
    ///
    /// Will return `Err` if the Eth handler cannot insert the identity to the
    /// contract, or if writing to the storage file fails.
    #[instrument(level = "debug", skip_all)]
    pub async fn insert_identity(
        &self,
        group_id: usize,
        commitment: &Hash,
    ) -> Result<IndexResponse, ServerError> {
        if U256::from(group_id) != self.contracts.group_id() {
            return Err(ServerError::InvalidGroupId);
        }
        if commitment == &self.contracts.initial_leaf() {
            warn!(?commitment, next = %self.next_leaf.load(Ordering::Acquire), "Attempt to insert initial leaf.");
            return Err(ServerError::InvalidCommitment);
        }

        // Get a lock on the tree for the duration of this operation.
        // OPT: Sequence operations and allow concurrent inserts / transactions.
<<<<<<< HEAD
        let mut tree: PoseidonTree = todo!(); // self.merkle_tree.write().await;
=======
        let mut tree = timeout(LOCK_TIMEOUT, self.merkle_tree.write()).await?;
>>>>>>> eb136f23

        if let Some(existing) = tree.leaves().iter().position(|&x| x == *commitment) {
            warn!(?existing, ?commitment, next = %self.next_leaf.load(Ordering::Acquire), "Commitment already exists in tree.");
            return Err(ServerError::DuplicateCommitment);
        };

        // Fetch next leaf index
        let identity_index = self.next_leaf.fetch_add(1, Ordering::AcqRel);

        // Send Semaphore transaction
        self.contracts
            .insert_identity(commitment)
            .await
            .map_err(|e| {
                error!(?e, "Failed to insert identity to contract.");
                panic!("Failed to submit transaction, state synchronization lost.");
                #[allow(unreachable_code)]
                e
            })?;

        // Update and write merkle tree
        tree.set(identity_index, *commitment);

        // Downgrade write lock to read lock
        todo!(); // let tree = tree.downgrade();

        // Check tree root
        if let Err(error) = self.contracts.assert_valid_root(tree.root()).await {
            error!(
                computed_root = ?tree.root(),
                ?error,
                "Root mismatch between tree and contract."
            );
            panic!("Root mismatch between tree and contract.");
        }

        // Immediately write the tree to storage, before anyone else can write.
        // TODO: Store tree

        Ok(IndexResponse { identity_index })
    }

    /// # Errors
    ///
    /// Will return `Err` if the provided index is out of bounds.
    #[instrument(level = "debug", skip_all)]
    pub async fn inclusion_proof(
        &self,
        group_id: usize,
        commitment: &Hash,
    ) -> Result<InclusionProofResponse, ServerError> {
        if U256::from(group_id) != self.contracts.group_id() {
            return Err(ServerError::InvalidGroupId);
        }
        if commitment == &self.contracts.initial_leaf() {
            return Err(ServerError::InvalidCommitment);
        }

<<<<<<< HEAD
        let merkle_tree: PoseidonTree = todo!(); // self.merkle_tree.read().await;
=======
        let merkle_tree = timeout(LOCK_TIMEOUT, self.merkle_tree.read()).await?;
>>>>>>> eb136f23
        let identity_index = match merkle_tree.leaves().iter().position(|&x| x == *commitment) {
            Some(i) => i,
            None => return Err(ServerError::IdentityCommitmentNotFound),
        };

        let proof = merkle_tree
            .proof(identity_index)
            .ok_or(ServerError::IndexOutOfBounds)?;
        let root = merkle_tree.root();

        // Locally check the proof
        // TODO: Check the leaf index / path
        if !merkle_tree.verify(*commitment, &proof) {
            error!(
                ?commitment,
                ?identity_index,
                ?root,
                "Proof does not verify locally."
            );
            panic!("Proof does not verify locally.");
        }

        // Verify the root on chain
        if let Err(error) = self.contracts.assert_valid_root(root).await {
            error!(
                computed_root = ?root,
                ?error,
                "Root mismatch between tree and contract."
            );
            return Err(ServerError::RootMismatch);
        }

        Ok(InclusionProofResponse { root, proof })
    }

    /// Stores the Merkle tree to the storage file.
    #[instrument(level = "debug", skip_all)]
    async fn check_leaves(&self) -> EyreResult<()> {
<<<<<<< HEAD
        let merkle_tree: PoseidonTree = todo!(); // self.merkle_tree.read().await;
=======
        let merkle_tree = timeout(LOCK_TIMEOUT, self.merkle_tree.read()).await?;
>>>>>>> eb136f23
        let next_leaf = self.next_leaf.load(Ordering::Acquire);
        let initial_leaf = self.contracts.initial_leaf();
        for (index, &leaf) in merkle_tree.leaves().iter().enumerate() {
            if index < next_leaf && leaf == initial_leaf {
                error!(
                    ?index,
                    ?leaf,
                    ?next_leaf,
                    "Leaf in non-empty spot set to initial leaf value."
                );
            }
            if index >= next_leaf && leaf != initial_leaf {
                error!(
                    ?index,
                    ?leaf,
                    ?next_leaf,
                    "Leaf in empty spot not set to initial leaf value."
                );
            }
            if leaf != initial_leaf {
                if let Some(previous) = merkle_tree.leaves()[..index]
                    .iter()
                    .position(|&l| l == leaf)
                {
                    error!(?index, ?leaf, ?previous, "Leaf not unique.");
                }
            }
        }
        Ok(())
    }

    #[instrument(level = "info", skip_all)]
    async fn process_events(&mut self) -> EyreResult<()> {
<<<<<<< HEAD
        let mut merkle_tree: PoseidonTree = todo!(); // self.merkle_tree.write().await;
=======
        let mut merkle_tree = timeout(LOCK_TIMEOUT, self.merkle_tree.write()).await?;
>>>>>>> eb136f23
        let initial_leaf = self.contracts.initial_leaf();
        let mut events = self
            .contracts
            .fetch_events(self.last_block, self.next_leaf.load(Ordering::Acquire))
            .boxed();
        let shutdown = await_shutdown();
        pin_mut!(shutdown);
        loop {
            let (index, leaf, root) = select! {
                v = events.try_next() => match v? {
                    Some(a) => a,
                    None => break,
                },
                _ = &mut shutdown => return Err(eyre!("Interrupted")),
            };
            debug!(?index, ?leaf, ?root, "Received event");

            // Check leaf index is valid
            if index >= merkle_tree.num_leaves() {
                error!(?index, ?leaf, num_leaves = ?merkle_tree.num_leaves(), "Received event out of range");
                panic!("Received event out of range");
            }

            // Check if leaf value is valid
            if leaf == initial_leaf {
                error!(?index, ?leaf, "Inserting empty leaf");
                continue;
            }

            // Check leaf value with existing value
            let existing = merkle_tree.leaves()[index];
            if existing != initial_leaf {
                if existing == leaf {
                    error!(?index, ?leaf, "Received event for already existing leaf.");
                    continue;
                }
                error!(
                    ?index,
                    ?leaf,
                    ?existing,
                    "Received event for already set leaf."
                );
            }

            // Check insertion counter
            if index != self.next_leaf.load(Ordering::Acquire) {
                error!(
                    ?index,
                    ?self.next_leaf,
                    ?leaf,
                    "Event leaf index does not match expected leaf index."
                );
            }

            // Check duplicates
            if let Some(previous) = merkle_tree.leaves()[..index]
                .iter()
                .position(|&l| l == leaf)
            {
                error!(
                    ?index,
                    ?leaf,
                    ?previous,
                    "Received event for already inserted leaf."
                );
            }

            // Insert
            merkle_tree.set(index, leaf);
            self.next_leaf.store(
                max(self.next_leaf.load(Ordering::Acquire), index + 1),
                Ordering::Release,
            );

            // Check root
            if root != merkle_tree.root() {
                error!(computed_root = ?merkle_tree.root(), event_root = ?root, "Root mismatch between event and computed tree.");
                panic!("Root mismatch between event and computed tree.");
            }
        }
        Ok(())
    }

    #[instrument(level = "debug", skip_all)]
    async fn check_health(&self) -> EyreResult<()> {
<<<<<<< HEAD
        let merkle_tree: PoseidonTree = todo!(); // self.merkle_tree.read().await;
=======
        let merkle_tree = timeout(LOCK_TIMEOUT, self.merkle_tree.read()).await?;
>>>>>>> eb136f23
        let initial_leaf = self.contracts.initial_leaf();
        // TODO: A re-org undoing events would cause this to fail.
        if self.next_leaf.load(Ordering::Acquire) > 0 {
            if let Err(error) = self.contracts.assert_valid_root(merkle_tree.root()).await {
                error!(root = ?merkle_tree.root(), %error, "Root not valid on-chain.");
            } else {
                info!(root = ?merkle_tree.root(), "Root matches on-chain root.");
            }
        } else {
            // TODO: This should still be checkable.
            info!(root = ?merkle_tree.root(), "Empty tree, not checking root.");
        }

        // Check tree health
        let next_leaf = merkle_tree
            .leaves()
            .iter()
            .rposition(|&l| l != initial_leaf)
            .map_or(0, |i| i + 1);
        let used_leaves = &merkle_tree.leaves()[..next_leaf];
        let skipped = used_leaves.iter().filter(|&&l| l == initial_leaf).count();
        let mut dedup = used_leaves
            .iter()
            .filter(|&&l| l != initial_leaf)
            .collect::<Vec<_>>();
        dedup.sort();
        dedup.dedup();
        let unique = dedup.len();
        let duplicates = used_leaves.len() - skipped - unique;
        let total = merkle_tree.num_leaves();
        let available = total - next_leaf;
        #[allow(clippy::cast_precision_loss)]
        let fill = (next_leaf as f64) / (total as f64);
        if skipped == 0 && duplicates == 0 {
            info!(
                healthy = %unique,
                %available,
                %total,
                %fill,
                "Merkle tree is healthy, no duplicates or skipped leaves."
            );
        } else {
            error!(
                healthy = %unique,
                %duplicates,
                %skipped,
                used = %next_leaf,
                %available,
                %total,
                %fill,
                "Merkle tree has duplicate or skipped leaves."
            );
        }
        if next_leaf > available * 3 {
            if next_leaf > available * 19 {
                error!(
                    used = %next_leaf,
                    available = %available,
                    total = %total,
                    "Merkle tree is over 95% full."
                );
            } else {
                warn!(
                    used = %next_leaf,
                    available = %available,
                    total = %total,
                    "Merkle tree is over 75% full."
                );
            }
        }
        Ok(())
    }
}<|MERGE_RESOLUTION|>--- conflicted
+++ resolved
@@ -26,11 +26,8 @@
 use tokio::{
     select,
     sync::{RwLock, RwLockReadGuard},
-<<<<<<< HEAD
+    time::timeout,
     try_join,
-=======
-    time::timeout,
->>>>>>> eb136f23
 };
 use tracing::{debug, error, info, instrument, warn};
 
@@ -148,11 +145,7 @@
 
         // Get a lock on the tree for the duration of this operation.
         // OPT: Sequence operations and allow concurrent inserts / transactions.
-<<<<<<< HEAD
-        let mut tree: PoseidonTree = todo!(); // self.merkle_tree.write().await;
-=======
         let mut tree = timeout(LOCK_TIMEOUT, self.merkle_tree.write()).await?;
->>>>>>> eb136f23
 
         if let Some(existing) = tree.leaves().iter().position(|&x| x == *commitment) {
             warn!(?existing, ?commitment, next = %self.next_leaf.load(Ordering::Acquire), "Commitment already exists in tree.");
@@ -211,11 +204,7 @@
             return Err(ServerError::InvalidCommitment);
         }
 
-<<<<<<< HEAD
-        let merkle_tree: PoseidonTree = todo!(); // self.merkle_tree.read().await;
-=======
         let merkle_tree = timeout(LOCK_TIMEOUT, self.merkle_tree.read()).await?;
->>>>>>> eb136f23
         let identity_index = match merkle_tree.leaves().iter().position(|&x| x == *commitment) {
             Some(i) => i,
             None => return Err(ServerError::IdentityCommitmentNotFound),
@@ -254,11 +243,7 @@
     /// Stores the Merkle tree to the storage file.
     #[instrument(level = "debug", skip_all)]
     async fn check_leaves(&self) -> EyreResult<()> {
-<<<<<<< HEAD
-        let merkle_tree: PoseidonTree = todo!(); // self.merkle_tree.read().await;
-=======
-        let merkle_tree = timeout(LOCK_TIMEOUT, self.merkle_tree.read()).await?;
->>>>>>> eb136f23
+        let merkle_tree = self.merkle_tree.read().await;
         let next_leaf = self.next_leaf.load(Ordering::Acquire);
         let initial_leaf = self.contracts.initial_leaf();
         for (index, &leaf) in merkle_tree.leaves().iter().enumerate() {
@@ -292,11 +277,7 @@
 
     #[instrument(level = "info", skip_all)]
     async fn process_events(&mut self) -> EyreResult<()> {
-<<<<<<< HEAD
-        let mut merkle_tree: PoseidonTree = todo!(); // self.merkle_tree.write().await;
-=======
         let mut merkle_tree = timeout(LOCK_TIMEOUT, self.merkle_tree.write()).await?;
->>>>>>> eb136f23
         let initial_leaf = self.contracts.initial_leaf();
         let mut events = self
             .contracts
@@ -382,11 +363,7 @@
 
     #[instrument(level = "debug", skip_all)]
     async fn check_health(&self) -> EyreResult<()> {
-<<<<<<< HEAD
-        let merkle_tree: PoseidonTree = todo!(); // self.merkle_tree.read().await;
-=======
         let merkle_tree = timeout(LOCK_TIMEOUT, self.merkle_tree.read()).await?;
->>>>>>> eb136f23
         let initial_leaf = self.contracts.initial_leaf();
         // TODO: A re-org undoing events would cause this to fail.
         if self.next_leaf.load(Ordering::Acquire) > 0 {
