--- conflicted
+++ resolved
@@ -11,12 +11,7 @@
 use anyhow::Result as AnyhowResult;
 use clap::Parser;
 use ethers::types::U256;
-<<<<<<< HEAD
-use eyre::Result as EyreResult;
 use futures::TryFutureExt;
-=======
-use futures::{pin_mut, StreamExt, TryFutureExt, TryStreamExt};
->>>>>>> b5fcb296
 use hyper::StatusCode;
 use semaphore::{poseidon_tree::Proof, Field};
 use serde::{ser::SerializeStruct, Serialize, Serializer};
@@ -94,13 +89,9 @@
     /// `options.storage_file` is not accessible.
     #[allow(clippy::missing_panics_doc)] // TODO
     #[instrument(name = "App::new", level = "debug")]
-<<<<<<< HEAD
-    pub async fn new(options: Options) -> EyreResult<Self> {
+    pub async fn new(options: Options) -> AnyhowResult<Self> {
         let refresh_rate = options.ethereum.refresh_rate;
 
-=======
-    pub async fn new(options: Options) -> AnyhowResult<Self> {
->>>>>>> b5fcb296
         // Connect to Ethereum and Database
         let (database, (ethereum, contracts)) = {
             let db = Database::new(options.database);
@@ -310,14 +301,9 @@
     ///
     /// Will return an Error if any of the components cannot be shut down
     /// gracefully.
-<<<<<<< HEAD
-    pub async fn shutdown(&self) -> eyre::Result<()> {
+    pub async fn shutdown(&self) -> AnyhowResult<()> {
         info!("Shutting down identity committer and chain subscriber.");
         self.chain_subscriber.shutdown().await;
-=======
-    pub async fn shutdown(&self) -> AnyhowResult<()> {
-        info!("Shutting down identity committer.");
->>>>>>> b5fcb296
         self.identity_committer.shutdown().await
     }
 }