--- conflicted
+++ resolved
@@ -1,46 +1,23 @@
-<<<<<<< HEAD
-=======
 mod abi;
 
 use self::abi::BatchingContract as ContractAbi;
 use crate::{
-    contracts::{EventStream, IdentityManager, Options},
-    ethereum::{Ethereum, EventError, ProviderStack, TxError},
+    contracts::{IdentityManager, Options},
+    ethereum::{Ethereum, TxError, write::TransactionId, ReadProvider},
 };
->>>>>>> b2cf5c93
 use async_trait::async_trait;
 use ethers::{providers::Middleware, types::U256};
 use semaphore::Field;
 use tracing::{error, info, instrument};
 
-<<<<<<< HEAD
-use crate::{
-    contracts::{IdentityManager, Options},
-    ethereum::{write::TransactionId, Ethereum, ReadProvider, TxError},
-};
-
-use self::abi::BatchingContract as ContractAbi;
-
-mod abi;
-
-// TODO [Ara] Remove the allows.
-=======
->>>>>>> b2cf5c93
 /// A structure representing the interface to the batch-based identity manager
 /// contract.
 #[derive(Clone, Debug)]
 pub struct Contract {
-<<<<<<< HEAD
-    #[allow(dead_code)]
-    ethereum: Ethereum,
-    #[allow(dead_code)]
-    abi:      ContractAbi<ReadProvider>,
-=======
     ethereum:           Ethereum,
-    abi:                ContractAbi<ProviderStack>,
+    abi:                ContractAbi<ReadProvider>,
     initial_leaf_value: Field,
     tree_depth:         usize,
->>>>>>> b2cf5c93
 }
 
 #[async_trait]
@@ -74,9 +51,6 @@
             "Connected to the WorldID Identity Manager"
         );
 
-<<<<<<< HEAD
-        let identity_manager = Self { ethereum, abi };
-=======
         let initial_leaf_value = options.initial_leaf_value;
         let tree_depth = options.tree_depth;
 
@@ -86,7 +60,6 @@
             initial_leaf_value,
             tree_depth,
         };
->>>>>>> b2cf5c93
 
         Ok(identity_manager)
     }
@@ -117,12 +90,8 @@
     async fn register_identities(
         &self,
         _identity_commitments: Vec<Field>,
-<<<<<<< HEAD
     ) -> Result<TransactionId, TxError> {
-=======
-    ) -> Result<TransactionReceipt, TxError> {
         // TODO [Ara] Assert length of merkle tree proofs.
->>>>>>> b2cf5c93
         todo!()
     }
 
