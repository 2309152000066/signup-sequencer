mod abi;
pub mod caching_log_query;

use self::abi::{MemberAddedFilter, SemaphoreContract as Semaphore};
use crate::{
    database::Database,
    ethereum::{Ethereum, EventError, ProviderStack, TxError},
};
use anyhow::{anyhow, Result as AnyhowResult};
use clap::Parser;
use core::future;
use ethers::{
    providers::Middleware,
    types::{Address, TransactionReceipt, U256},
};
<<<<<<< HEAD
use eyre::{eyre, Result as EyreResult};
use futures::{Stream, TryStreamExt};
=======
use futures::{Stream, StreamExt, TryStreamExt};
>>>>>>> b5fcb296
use semaphore::Field;
use std::sync::Arc;
use tracing::{error, info, instrument};

pub type MemberAddedEvent = MemberAddedFilter;

#[derive(Clone, Debug, PartialEq, Eq, Parser)]
#[group(skip)]
pub struct Options {
    /// Semaphore contract address.
    #[clap(long, env, default_value = "174ee9b5fBb5Eb68B6C61032946486dD9c2Dc4b6")]
    pub semaphore_address: Address,

    /// The Semaphore group id to use
    #[clap(long, env, default_value = "1")]
    pub group_id: U256,

    /// When set, it will create the group if it does not exist with the given
    /// depth.
    #[clap(long, env)]
    pub create_group_depth: Option<usize>,

    /// Initial value of the Merkle tree leaves. Defaults to the initial value
    /// in Semaphore.sol.
    #[clap(
        long,
        env,
        default_value = "0000000000000000000000000000000000000000000000000000000000000000"
    )]
    pub initial_leaf: Field,
}

pub struct Contracts {
    ethereum:     Ethereum,
    semaphore:    Semaphore<ProviderStack>,
    group_id:     U256,
    tree_depth:   usize,
    initial_leaf: Field,
}

impl Contracts {
    #[instrument(level = "debug", skip_all)]
    pub async fn new(options: Options, ethereum: Ethereum) -> AnyhowResult<Self> {
        // Sanity check the group id
        if options.group_id == U256::zero() {
            error!(group_id = ?options.group_id, "Invalid group id: must be greater than zero");
            return Err(anyhow!("group id must be non-zero"));
        }

        // Sanity check the address
        // TODO: Check that the contract is actually a Semaphore by matching bytecode.
        let address = options.semaphore_address;
        let code = ethereum.provider().get_code(address, None).await?;
        if code.as_ref().is_empty() {
            error!(
                ?address,
                "No contract code deployed at provided Semaphore address"
            );
            return Err(anyhow!("Invalid Semaphore address"));
        }

        // Connect to Contract
        let semaphore = Semaphore::new(options.semaphore_address, ethereum.provider().clone());

        // Test contract by calling a view function and make sure we are manager.
        let manager = semaphore.manager().call().await?;
        if manager != ethereum.address() {
            error!(?manager, signer = ?ethereum.address(), "Signer is not the manager of the Semaphore contract");
            // return Err(anyhow!("Signer is not manager"));
            // TODO: If not manager, proceed in read-only mode.
        }
        info!(?address, ?manager, "Connected to Semaphore contract");

        // Make sure the group exists.
        let existing_tree_depth = semaphore.get_depth(options.group_id).call().await?;
        let actual_tree_depth = if existing_tree_depth == 0 {
            if let Some(new_depth) = options.create_group_depth {
                info!(
                    "Group {} not found, creating it with depth {}",
                    options.group_id, new_depth
                );
                let tx = semaphore
                    .create_group(
                        options.group_id,
                        new_depth.try_into()?,
                        options.initial_leaf.to_be_bytes().into(),
                    )
                    .tx;
                ethereum.send_transaction(tx).await?;
                new_depth
            } else {
                error!(group_id = ?options.group_id, "Group does not exist");
                return Err(anyhow!("Group does not exist"));
            }
        } else {
            info!(group_id = ?options.group_id, ?existing_tree_depth, "Semaphore group found.");
            usize::from(existing_tree_depth)
        };

        // TODO: Some way to check the initial leaf

        Ok(Self {
            ethereum,
            semaphore,
            group_id: options.group_id,
            tree_depth: actual_tree_depth,
            initial_leaf: options.initial_leaf,
        })
    }

    #[must_use]
    pub const fn group_id(&self) -> U256 {
        self.group_id
    }

    #[must_use]
    pub const fn tree_depth(&self) -> usize {
        self.tree_depth
    }

    #[must_use]
    pub const fn initial_leaf(&self) -> Field {
        self.initial_leaf
    }

    pub async fn confirmed_block_number(&self) -> Result<u64, EventError> {
        self.ethereum
            .confirmed_block_number()
            .await
            .map(|num| num.as_u64())
    }

    #[allow(clippy::disallowed_methods)] // False positive from macro expansion.
    #[instrument(level = "debug", skip(self, database))]
    pub fn fetch_events(
        &self,
        starting_block: u64,
        end_block: Option<u64>,
        last_leaf: usize,
        database: Arc<Database>,
    ) -> impl Stream<Item = Result<(Field, Field), EventError>> + '_ {
        info!(starting_block, last_leaf, "Reading MemberAdded events");

        // Start MemberAdded log event stream
        let mut filter = self
            .semaphore
            .member_added_filter()
            .from_block(starting_block);

        if let Some(end_block) = end_block {
            filter = filter.to_block(end_block);
        }
        self.ethereum
            .fetch_events::<MemberAddedEvent>(&filter.filter, database)
            .try_filter(|event| future::ready(event.group_id == self.group_id))
            .map_ok(|event| {
                (
                    // TODO: Validate values < modulus
                    event.identity_commitment.into(),
                    event.root.into(),
                )
            })
    }

    #[instrument(level = "debug", skip_all)]
    #[allow(dead_code)]
    pub async fn is_manager(&self) -> AnyhowResult<bool> {
        info!(address = ?self.ethereum.address(), "My address");
        let manager = self.semaphore.manager().call().await?;
        info!(?manager, "Fetched manager address");
        Ok(manager == self.ethereum.address())
    }

    #[instrument(level = "debug", skip_all)]
    pub async fn insert_identity(&self, commitment: Field) -> Result<TransactionReceipt, TxError> {
        info!(%commitment, "Inserting identity in contract");

        // Send create tx
        let commitment = U256::from(commitment.to_be_bytes());
        let receipt = self
            .ethereum
            .send_transaction(self.semaphore.add_member(self.group_id, commitment).tx)
            .await?;
        Ok(receipt)
    }

    // TODO: Ideally we'd have a `get_root` function, but the contract doesn't
    // support this.
    #[instrument(level = "debug", skip_all)]
    pub async fn assert_valid_root(&self, root: Field) -> AnyhowResult<()> {
        // HACK: Abuse the `verifyProof` function.

        let result = self
            .semaphore
            .verify_proof(
                root.to_be_bytes().into(),
                self.group_id,
                U256::zero(),
                U256::zero(),
                U256::zero(),
                [U256::zero(); 8],
            )
            .call()
            .await
            .expect_err("Proof is invalid");
        // Result will be either `0x09bde339`: `InvalidProof()` (good) or
        // `0x504570e3`: `InvalidRoot()` (bad).
        // See <https://github.com/worldcoin/world-id-example-airdrop/blob/03de53d2cb016ddef28b26e8237e85b62ec385c7/src/Semaphore.sol#L141>
        // See <https://sig.eth.samczsun.com/>
        // HACK: There's really no good way to parse these errors
        let error = result.to_string();
        if error.contains("0x09bde339") {
            return Ok(());
        }
        if error.contains("0x504570e3") {
            return Err(anyhow!("Invalid root"));
        }
        Err(anyhow!("Error verifiying root: {}", result))
    }
}<|MERGE_RESOLUTION|>--- conflicted
+++ resolved
@@ -13,12 +13,7 @@
     providers::Middleware,
     types::{Address, TransactionReceipt, U256},
 };
-<<<<<<< HEAD
-use eyre::{eyre, Result as EyreResult};
 use futures::{Stream, TryStreamExt};
-=======
-use futures::{Stream, StreamExt, TryStreamExt};
->>>>>>> b5fcb296
 use semaphore::Field;
 use std::sync::Arc;
 use tracing::{error, info, instrument};
