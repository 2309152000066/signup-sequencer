<<<<<<< HEAD
use crate::identity_tree::Hash;
=======
use crate::app::Hash;
use anyhow::{anyhow, Context, Error as ErrReport};
>>>>>>> b5fcb296
use clap::Parser;
use ruint::{aliases::U256, uint};
use sqlx::{
    any::AnyKind,
    migrate::{Migrate, MigrateDatabase, Migrator},
    pool::PoolOptions,
    Any, Executor, Pool, Row,
};
use thiserror::Error;
use tracing::{error, info, instrument, warn};
use url::Url;

// Statically link in migration files
static MIGRATOR: Migrator = sqlx::migrate!("schemas/database");

#[derive(Clone, Debug, PartialEq, Eq, Parser)]
pub struct Options {
    /// Database server connection string.
    /// Example: `postgres://user:password@localhost:5432/database`
    /// Sqlite file: ``
    /// In memory DB: `sqlite::memory:`
    #[clap(long, env, default_value = "sqlite::memory:")]
    pub database: Url,

    /// Allow creation or migration of the database schema.
    #[clap(long, default_value = "true")]
    pub database_migrate: bool,

    /// Maximum number of connections in the database connection pool
    #[clap(long, env, default_value = "10")]
    pub database_max_connections: u32,
}

pub struct Database {
    pool: Pool<Any>,
}

impl Database {
    #[instrument(skip_all)]
    pub async fn new(options: Options) -> Result<Self, ErrReport> {
        info!(url = %&options.database, "Connecting to database");

        // Create database if requested and does not exist
        if options.database_migrate && !Any::database_exists(options.database.as_str()).await? {
            warn!(url = %&options.database, "Database does not exist, creating
        database");
            Any::create_database(options.database.as_str()).await?;
        }

        // Create a connection pool
        let pool = PoolOptions::<Any>::new()
            .max_connections(options.database_max_connections)
            .connect(options.database.as_str())
            .await
            .context("error connecting to database")?;

        // Log DB version to test connection.
        let sql = match pool.any_kind() {
            AnyKind::Sqlite => "sqlite_version() || ' ' || sqlite_source_id()",
            AnyKind::Postgres => "version()",

            // Depending on compilation flags there may be more patterns.
            #[allow(unreachable_patterns)]
            _ => "'unknown'",
        };
        let version = pool
            .fetch_one(format!("SELECT {sql};").as_str())
            .await
            .context("error getting database version")?
            .get::<String, _>(0);
        info!(url = %&options.database, kind = ?pool.any_kind(), ?version, "Connected to database");

        // Run migrations if requested.
        let latest = MIGRATOR.migrations.last().unwrap().version;
        if options.database_migrate {
            info!(url = %&options.database, "Running migrations");
            MIGRATOR.run(&pool).await?;
        }

        // Validate database schema version
        #[allow(deprecated)] // HACK: No good alternative to `version()`?
        if let Some((version, dirty)) = pool.acquire().await?.version().await? {
            if dirty {
                error!(
                    url = %&options.database,
                    version,
                    expected = latest,
                    "Database is in incomplete migration state.",
                );
                return Err(anyhow!("Database is in incomplete migration state."));
            } else if version < latest {
                error!(
                    url = %&options.database,
                    version,
                    expected = latest,
                    "Database is not up to date, try rerunning with --database-migrate",
                );
                return Err(anyhow!(
                    "Database is not up to date, try rerunning with --database-migrate"
                ));
            } else if version > latest {
                error!(
                    url = %&options.database,
                    version,
                    latest,
                    "Database version is newer than this version of the software, please update.",
                );
                return Err(anyhow!(
                    "Database version is newer than this version of the software, please update."
                ));
            }
            info!(
                url = %&options.database,
                version,
                latest,
                "Database version is up to date.",
            );
        } else {
            error!(url = %&options.database, "Could not get database version");
            return Err(anyhow!("Could not get database version."));
        }

        Ok(Self { pool })
    }

    pub async fn insert_pending_identity(
        &self,
        group_id: usize,
        identity: &Hash,
    ) -> Result<(), Error> {
        let query = sqlx::query(
            r#"INSERT INTO pending_identities (group_id, commitment)
                   VALUES ($1, $2);"#,
        )
        .bind(group_id as i64)
        .bind(identity);
        self.pool.execute(query).await?;
        Ok(())
    }

    pub async fn mark_identity_inserted(
        &self,
        group_id: usize,
        commitment: &Hash,
        block_number: usize,
        relative_index: i64,
    ) -> Result<(), Error> {
        let query = sqlx::query(
            r#"UPDATE pending_identities
                   SET mined_in_block = $1, insertion_idx = $2
                   WHERE group_id = $3 AND commitment = $4;"#,
        )
        .bind(block_number as i64)
        .bind(relative_index)
        .bind(group_id as i64)
        .bind(commitment);

        self.pool.execute(query).await?;
        Ok(())
    }

    pub async fn is_expected_identity_confirmation(
        &self,
        commitment: &Hash,
    ) -> Result<IsExpectedResponse, Error> {
        let result = self
            .pool
            .fetch_optional(
                sqlx::query(
                    r#"SELECT commitment = $1, insertion_idx
                           FROM pending_identities
                           ORDER BY insertion_idx
                           LIMIT 1;"#,
                )
                .bind(commitment),
            )
            .await?
            .map(|row| {
                if row.get::<bool, _>(0) {
                    IsExpectedResponse::Ok
                } else {
                    IsExpectedResponse::NotExpected {
                        starting: row.get::<i64, _>(1),
                    }
                }
            })
            .unwrap_or(IsExpectedResponse::Ok);

        Ok(result)
    }

    pub async fn pending_identity_confirmed(
        &self,
        row_index: i64,
        commitment: &Hash,
    ) -> Result<(), Error> {
        self.pool
            .execute(
                sqlx::query(
                    r#"DELETE FROM pending_identities
                        WHERE insertion_idx = $1 AND commitment = $2;"#,
                )
                .bind(row_index)
                .bind(commitment),
            )
            .await?;
        Ok(())
    }

    pub async fn retrigger_pending_identities(&self, starting_from: i64) -> Result<(), Error> {
        self.pool
            .execute(
                sqlx::query(
                    r#"UPDATE pending_identities
                        SET mined_in_block = NULL, insertion_idx = NULL, created_at = CURRENT_TIMESTAMP
                        WHERE insertion_idx >= $1;"#,
                )
                .bind(starting_from),
            )
            .await?;
        Ok(())
    }

    pub async fn pending_identity_exists(
        &self,
        group_id: usize,
        identity: &Hash,
    ) -> Result<bool, Error> {
        let query = sqlx::query(
            r#"SELECT 1
                   FROM pending_identities
                   WHERE group_id = $1 AND commitment = $2
                   LIMIT 1;"#,
        )
        .bind(group_id as i64)
        .bind(identity);
        let row = self.pool.fetch_optional(query).await?;
        Ok(row.is_some())
    }

    pub async fn get_oldest_unprocessed_identity(&self) -> Result<Option<(usize, Hash)>, Error> {
        let query = sqlx::query(
            r#"SELECT group_id, commitment
                   FROM pending_identities
                   WHERE mined_in_block IS NULL
                   ORDER BY created_at ASC
                   LIMIT 1;"#,
        );
        let row = self.pool.fetch_optional(query).await?;
        Ok(row.map(|row| (row.get::<i64, _>(0).try_into().unwrap(), row.get(1))))
    }

    #[allow(unused)]
    pub async fn read(&self, _index: usize) -> Result<Hash, Error> {
        self.pool
            .execute(sqlx::query(
                r#"CREATE TABLE IF NOT EXISTS hashes (
                id SERIAL PRIMARY KEY,
                hash TEXT NOT NULL
            );"#,
            ))
            .await?;

        let value = uint!(0x12356_U256);

        self.pool
            .execute(sqlx::query(r#"INSERT INTO hashes ( hash ) VALUES ( $1 );"#).bind(value))
            .await?;

        let rows = self
            .pool
            .fetch_all(sqlx::query(r#"SELECT hash FROM hashes;"#))
            .await?;
        for row in rows {
            let hash = row.get::<U256, _>(0);
            info!(hash = ?hash, "Read hash");
        }

        Ok(Hash::default())
    }

    pub async fn get_block_number(&self) -> Result<u64, Error> {
        let row = self
            .pool
            .fetch_optional(sqlx::query(
                r#"SELECT block_index FROM logs ORDER BY block_index DESC LIMIT 1;"#,
            ))
            .await?;

        if let Some(row) = row {
            let block_number: i64 = row.try_get(0)?;
            Ok(u64::try_from(block_number).unwrap_or(0))
        } else {
            Ok(0)
        }
    }

    pub async fn load_logs(
        &self,
        from_block: i64,
        to_block: Option<i64>,
    ) -> Result<Vec<String>, Error> {
        let rows = self
            .pool
            .fetch_all(
                sqlx::query(
                r#"SELECT raw FROM logs WHERE block_index >= $1 AND block_index <= $2 ORDER BY block_index, transaction_index, log_index;"#,
                )
                .bind(from_block)
                .bind(to_block.unwrap_or(i64::MAX))
            )
            .await?
            .iter()
            .map(|row| row.get(0))
            .collect();

        Ok(rows)
    }

    pub async fn save_log(
        &self,
        block_index: i64,
        transaction_index: i32,
        log_index: i32,
        log: String,
    ) -> Result<(), Error> {
        self.pool
            .execute(
                sqlx::query(
                    r#"INSERT INTO logs (block_index, transaction_index, log_index, raw)
                    VALUES ($1, $2, $3, $4);"#,
                )
                .bind(block_index)
                .bind(transaction_index)
                .bind(log_index)
                .bind(log),
            )
            .await
            .map_err(Error::InternalError)?;

        Ok(())
    }

    pub async fn wipe_cache(&self) -> Result<(), Error> {
        self.pool
            .execute(sqlx::query("DELETE FROM logs;"))
            .await
            .map_err(Error::InternalError)?;
        Ok(())
    }
}

#[derive(Debug, Error)]
pub enum Error {
    #[error("database error")]
    InternalError(#[from] sqlx::Error),
}

pub enum IsExpectedResponse {
    Ok,
    NotExpected { starting: i64 },
}<|MERGE_RESOLUTION|>--- conflicted
+++ resolved
@@ -1,9 +1,5 @@
-<<<<<<< HEAD
 use crate::identity_tree::Hash;
-=======
-use crate::app::Hash;
 use anyhow::{anyhow, Context, Error as ErrReport};
->>>>>>> b5fcb296
 use clap::Parser;
 use ruint::{aliases::U256, uint};
 use sqlx::{
