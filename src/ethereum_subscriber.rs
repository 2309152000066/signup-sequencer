use crate::{
<<<<<<< HEAD
    contracts::{Contracts, MemberAddedEvent},
    database::{ConfirmedIdentityEvent, Database, Error as DatabaseError},
=======
    contracts::{legacy::MemberAddedEvent, SharedIdentityManager},
    database::{
        ConfirmedIdentityEvent, Database, Error as DatabaseError, IdentityConfirmationResult,
    },
>>>>>>> d04a6cb9
    ethereum::{EventError, Log},
    identity_tree::{SharedTreeState, TreeState},
};
use futures::TryStreamExt;
use semaphore::Field;
use std::{cmp::min, sync::Arc, time::Duration};
use thiserror::Error;
use tokio::{sync::RwLock, task::JoinHandle, time::sleep};
use tracing::{error, info, instrument, warn};

struct RunningInstance {
    #[allow(dead_code)]
    handle: JoinHandle<eyre::Result<()>>,
}

impl RunningInstance {
    fn shutdown(self) {
        info!("Sending a shutdown signal to the subscriber.");
        self.handle.abort();
    }
}

pub struct EthereumSubscriber {
<<<<<<< HEAD
    instance:       RwLock<Option<RunningInstance>>,
    starting_block: u64,
    database:       Arc<Database>,
    contracts:      Arc<Contracts>,
    tree_state:     SharedTreeState,
=======
    instance:           RwLock<Option<RunningInstance>>,
    starting_block:     u64,
    database:           Arc<Database>,
    identity_manager:   SharedIdentityManager,
    tree_state:         SharedTreeState,
    identity_committer: Arc<IdentityCommitter>,
>>>>>>> d04a6cb9
}

impl EthereumSubscriber {
    pub fn new(
        starting_block: u64,
        database: Arc<Database>,
        identity_manager: SharedIdentityManager,
        tree_state: SharedTreeState,
    ) -> Self {
        Self {
            instance: RwLock::new(None),
            starting_block,
            database,
            identity_manager,
            tree_state,
        }
    }

    #[instrument(level = "debug", skip_all)]
    pub async fn start(&self, refresh_rate: Duration) {
        let mut instance = self.instance.write().await;
        if instance.is_some() {
            info!("Chain Subscriber already running");
            return;
        }

        let mut starting_block = self.starting_block;
        let database = self.database.clone();
        let tree_state = self.tree_state.clone();
<<<<<<< HEAD
        let contracts = self.contracts.clone();
=======
        let identity_manager = self.identity_manager.clone();
        let identity_committer = self.identity_committer.clone();
>>>>>>> d04a6cb9

        let handle = tokio::spawn(async move {
            loop {
                sleep(refresh_rate).await;

                let processed_block = Self::process_events_internal(
                    starting_block,
                    tree_state.clone(),
                    identity_manager.clone(),
                    database.clone(),
                )
                .await;
                match processed_block {
                    Ok(block_number) => starting_block = block_number + 1,
                    Err(error) => {
                        panic!("Couldn't process events update: {error:?}");
                    }
                }
            }
        });
        *instance = Some(RunningInstance { handle });
    }

    #[instrument(level = "info", skip_all)]
    pub async fn process_initial_events(&mut self) -> Result<(), Error> {
        let end_block = self
            .identity_manager
            .confirmed_block_number()
            .await
            .map_err(Error::Event)?;

        let last_db_block = Self::process_cached_events(
            self.starting_block,
            end_block,
            self.tree_state.clone(),
            self.database.clone(),
        )
        .await?;
        let processed_block = Self::process_blockchain_events(
            last_db_block + 1,
            end_block,
            self.tree_state.clone(),
            self.identity_manager.clone(),
            self.database.clone(),
        )
        .await?;
        self.starting_block = processed_block + 1;
        Ok(())
    }

    async fn process_events_internal(
        start_block: u64,
        tree_state: SharedTreeState,
        identity_manager: SharedIdentityManager,
        database: Arc<Database>,
    ) -> Result<u64, Error> {
        let end_block = identity_manager
            .confirmed_block_number()
            .await
            .map_err(Error::Event)?;

<<<<<<< HEAD
        Self::process_blockchain_events(start_block, end_block, tree_state, contracts, database)
            .await
=======
        Self::process_blockchain_events(
            start_block,
            end_block,
            tree_state,
            identity_manager,
            database,
            identity_committer,
        )
        .await
>>>>>>> d04a6cb9
    }

    async fn process_cached_events(
        start_block: u64,
        end_block: u64,
        tree_state: SharedTreeState,
        database: Arc<Database>,
    ) -> Result<u64, Error> {
        if start_block > end_block {
            return Ok(end_block);
        }

        let last_cached_block = database.get_block_number().await.unwrap();

        info!(
            start_block,
            end_block, last_cached_block, "processing cached events in ethereum subscriber"
        );

        let events = database
            .load_logs(
                i64::try_from(start_block).unwrap(),
                Some(i64::try_from(end_block).unwrap()),
            )
            .await
            .map_err(Error::Database)?;
        let root = events.last().map(|event| event.1);
        let leaves = events.iter().map(|event| event.0);
        let count = leaves.len();

        let mut tree = tree_state.write().await.unwrap_or_else(|e| {
            error!(?e, "Failed to obtain tree lock in process_events.");
            panic!("Sequencer potentially deadlocked, terminating.");
        });

        // Insert
        let index = tree.next_leaf;
        tree.merkle_tree.set_range(index, leaves);
        tree.next_leaf += count;

        // Check root
        if let Some(root) = root {
            if root != tree.merkle_tree.root() {
                error!(computed_root = ?tree.merkle_tree.root(), event_root = ?root, "Root mismatch between event and computed tree.");
                return Err(Error::RootMismatch);
            }
        }

        Ok(min(end_block, last_cached_block))
    }

    async fn process_blockchain_events(
        start_block: u64,
        end_block: u64,
        tree_state: SharedTreeState,
        identity_manager: SharedIdentityManager,
        database: Arc<Database>,
    ) -> Result<u64, Error> {
        if start_block > end_block {
            return Ok(end_block);
        }

        info!(
            start_block,
            end_block, "processing blockchain events in ethereum subscriber"
        );

        let mut events = identity_manager
            .fetch_events(start_block, Some(end_block))
            .unwrap();

        let mut tree = tree_state.write().await.unwrap_or_else(|e| {
            error!(?e, "Failed to obtain tree lock in process_events.");
            panic!("Sequencer potentially deadlocked, terminating.");
        });

<<<<<<< HEAD
=======
        let mut wake_up_committer = false;

        #[allow(clippy::manual_let_else)]
>>>>>>> d04a6cb9
        loop {
            let event = match events.try_next().await.map_err(Error::Event)? {
                Some(a) => a,
                None => break,
            };

            let identity = ConfirmedIdentityEvent::try_from(event)?;

            Self::log_event_errors(
                &tree,
                &identity_manager.initial_leaf_value(),
                tree.next_leaf,
                &identity.leaf,
            )?;

            // Insert
            let index = tree.next_leaf;
            tree.merkle_tree.set(index, identity.leaf);
            tree.next_leaf += 1;

            // Check root
            if identity.root != tree.merkle_tree.root() {
                error!(computed_root = ?tree.merkle_tree.root(), event_root = ?identity.root, "Root mismatch between event and computed tree.");
                return Err(Error::RootMismatch);
            }

            // Cache event
            database
                .save_log(&identity)
                .await
                .map_err(Error::Database)?;

            // Remove from pending identities
            database
                .confirm_identity(&identity.leaf)
                .await
                .map_err(Error::Database)?;
<<<<<<< HEAD
=======
            if matches!(
                queue_status,
                IdentityConfirmationResult::RetriggerProcessing
            ) {
                wake_up_committer = true;
            }
        }

        if wake_up_committer {
            error!(
                "event sequencing inconsistent between chain and identity committer. re-org \
                 happened?"
            );
            identity_committer.notify_queued().await;
>>>>>>> d04a6cb9
        }

        Ok(end_block)
    }

    #[allow(clippy::cognitive_complexity)]
    fn log_event_errors(
        tree: &TreeState,
        initial_leaf: &Field,
        index: usize,
        leaf: &Field,
    ) -> Result<(), Error> {
        // Check leaf index is valid
        if index >= tree.merkle_tree.num_leaves() {
            error!(?index, ?leaf, num_leaves = ?tree.merkle_tree.num_leaves(), "Received event out of range");
            return Err(Error::EventOutOfRange);
        }

        // Check if leaf value is valid
        if leaf == initial_leaf {
            error!(?index, ?leaf, "Inserting empty leaf");
            return Ok(());
        }

        // Check duplicates
        if let Some(previous) = tree.merkle_tree.leaves()[..index]
            .iter()
            .position(|l| l == leaf)
        {
            error!(
                ?index,
                ?leaf,
                ?previous,
                "Received event for already inserted leaf."
            );
        }

        Ok(())
    }

    #[instrument(level = "debug", skip_all)]
    pub async fn check_health(&self) {
        let tree = self.tree_state.read().await.unwrap_or_else(|e| {
            error!(?e, "Failed to obtain tree lock in check_leaves.");
            panic!("Sequencer potentially deadlocked, terminating.");
        });
        let initial_leaf = self.identity_manager.initial_leaf_value();

        if tree.next_leaf > 0 {
            if let Err(error) = self
                .identity_manager
                .assert_valid_root(tree.merkle_tree.root())
                .await
            {
                error!(root = ?tree.merkle_tree.root(), %error, "Root not valid on-chain.");
            } else {
                info!(root = ?tree.merkle_tree.root(), "Root matches on-chain root.");
            }
        } else {
            // TODO: This should still be checkable.
            info!(root = ?tree.merkle_tree.root(), "Empty tree, not checking root.");
        }

        // Check tree health
        let next_leaf = tree
            .merkle_tree
            .leaves()
            .iter()
            .rposition(|&l| l != initial_leaf)
            .map_or(0, |i| i + 1);
        let used_leaves = &tree.merkle_tree.leaves()[..next_leaf];
        let skipped = used_leaves.iter().filter(|&&l| l == initial_leaf).count();
        let mut dedup = used_leaves
            .iter()
            .filter(|&&l| l != initial_leaf)
            .collect::<Vec<_>>();
        dedup.sort();
        dedup.dedup();
        let unique = dedup.len();
        let duplicates = used_leaves.len() - skipped - unique;
        let total = tree.merkle_tree.num_leaves();
        let available = total - next_leaf;
        #[allow(clippy::cast_precision_loss)]
        let fill = (next_leaf as f64) / (total as f64);
        if skipped == 0 && duplicates == 0 {
            info!(
                healthy = %unique,
                %available,
                %total,
                %fill,
                "Merkle tree is healthy, no duplicates or skipped leaves."
            );
        } else {
            error!(
                healthy = %unique,
                %duplicates,
                %skipped,
                used = %next_leaf,
                %available,
                %total,
                %fill,
                "Merkle tree has duplicate or skipped leaves."
            );
        }
        if next_leaf > available * 3 {
            if next_leaf > available * 19 {
                error!(
                    used = %next_leaf,
                    available = %available,
                    total = %total,
                    "Merkle tree is over 95% full."
                );
            } else {
                warn!(
                    used = %next_leaf,
                    available = %available,
                    total = %total,
                    "Merkle tree is over 75% full."
                );
            }
        }
    }

    pub async fn shutdown(&self) {
        let mut instance = self.instance.write().await;
        instance.take().map_or_else(
            || {
                info!("Subscriber not running.");
            },
            |instance| {
                instance.shutdown();
            },
        );
    }
}

#[derive(Debug, Error)]
pub enum Error {
    #[error("Root mismatch between event and computed tree.")]
    RootMismatch,
    #[error("Received event out of range")]
    EventOutOfRange,
    #[error("Event error: {0}")]
    Event(#[source] EventError),
    #[error("Database error: {0}")]
    Database(#[source] DatabaseError),
    #[error("Integer conversion error: {0}")]
    Conversion(String),
}

struct IdentityCommitment {
    leaf: Field,
    root: Field,
}

impl From<MemberAddedEvent> for IdentityCommitment {
    fn from(value: MemberAddedEvent) -> Self {
        Self {
            leaf: value.identity_commitment.into(),
            root: value.root.into(),
        }
    }
}

impl TryFrom<Log<MemberAddedEvent>> for ConfirmedIdentityEvent {
    type Error = Error;

    fn try_from(value: Log<MemberAddedEvent>) -> Result<Self, Self::Error> {
        let commitment = IdentityCommitment::from(value.event);

        let block_index: i64 = value
            .block_index
            .try_into()
            .map_err(|e: &str| Error::Conversion(e.to_owned()))?;

        let transaction_index: i32 = value
            .transaction_index
            .try_into()
            .map_err(|e: &str| Error::Conversion(e.to_owned()))?;

        let log_index: i32 = value
            .log_index
            .try_into()
            .map_err(|e: &str| Error::Conversion(e.to_owned()))?;

        Ok(Self {
            block_index,
            transaction_index,
            log_index,
            raw_log: value.raw_log,
            leaf: commitment.leaf,
            root: commitment.root,
        })
    }
}<|MERGE_RESOLUTION|>--- conflicted
+++ resolved
@@ -1,13 +1,6 @@
 use crate::{
-<<<<<<< HEAD
-    contracts::{Contracts, MemberAddedEvent},
+    contracts::{legacy::MemberAddedEvent, SharedIdentityManager},
     database::{ConfirmedIdentityEvent, Database, Error as DatabaseError},
-=======
-    contracts::{legacy::MemberAddedEvent, SharedIdentityManager},
-    database::{
-        ConfirmedIdentityEvent, Database, Error as DatabaseError, IdentityConfirmationResult,
-    },
->>>>>>> d04a6cb9
     ethereum::{EventError, Log},
     identity_tree::{SharedTreeState, TreeState},
 };
@@ -31,20 +24,11 @@
 }
 
 pub struct EthereumSubscriber {
-<<<<<<< HEAD
-    instance:       RwLock<Option<RunningInstance>>,
-    starting_block: u64,
-    database:       Arc<Database>,
-    contracts:      Arc<Contracts>,
-    tree_state:     SharedTreeState,
-=======
-    instance:           RwLock<Option<RunningInstance>>,
-    starting_block:     u64,
-    database:           Arc<Database>,
-    identity_manager:   SharedIdentityManager,
-    tree_state:         SharedTreeState,
-    identity_committer: Arc<IdentityCommitter>,
->>>>>>> d04a6cb9
+    instance:         RwLock<Option<RunningInstance>>,
+    starting_block:   u64,
+    database:         Arc<Database>,
+    identity_manager: SharedIdentityManager,
+    tree_state:       SharedTreeState,
 }
 
 impl EthereumSubscriber {
@@ -74,12 +58,7 @@
         let mut starting_block = self.starting_block;
         let database = self.database.clone();
         let tree_state = self.tree_state.clone();
-<<<<<<< HEAD
-        let contracts = self.contracts.clone();
-=======
         let identity_manager = self.identity_manager.clone();
-        let identity_committer = self.identity_committer.clone();
->>>>>>> d04a6cb9
 
         let handle = tokio::spawn(async move {
             loop {
@@ -141,20 +120,14 @@
             .await
             .map_err(Error::Event)?;
 
-<<<<<<< HEAD
-        Self::process_blockchain_events(start_block, end_block, tree_state, contracts, database)
-            .await
-=======
         Self::process_blockchain_events(
             start_block,
             end_block,
             tree_state,
             identity_manager,
             database,
-            identity_committer,
         )
         .await
->>>>>>> d04a6cb9
     }
 
     async fn process_cached_events(
@@ -231,12 +204,6 @@
             panic!("Sequencer potentially deadlocked, terminating.");
         });
 
-<<<<<<< HEAD
-=======
-        let mut wake_up_committer = false;
-
-        #[allow(clippy::manual_let_else)]
->>>>>>> d04a6cb9
         loop {
             let event = match events.try_next().await.map_err(Error::Event)? {
                 Some(a) => a,
@@ -274,23 +241,6 @@
                 .confirm_identity(&identity.leaf)
                 .await
                 .map_err(Error::Database)?;
-<<<<<<< HEAD
-=======
-            if matches!(
-                queue_status,
-                IdentityConfirmationResult::RetriggerProcessing
-            ) {
-                wake_up_committer = true;
-            }
-        }
-
-        if wake_up_committer {
-            error!(
-                "event sequencing inconsistent between chain and identity committer. re-org \
-                 happened?"
-            );
-            identity_committer.notify_queued().await;
->>>>>>> d04a6cb9
         }
 
         Ok(end_block)
