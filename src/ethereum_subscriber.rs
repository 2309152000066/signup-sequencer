--- conflicted
+++ resolved
@@ -2,12 +2,7 @@
     contracts::{legacy::MemberAddedEvent, SharedIdentityManager},
     database::{ConfirmedIdentityEvent, Database, Error as DatabaseError},
     ethereum::{EventError, Log},
-<<<<<<< HEAD
-    identity_committer::IdentityCommitter,
     identity_tree::{SharedTreeState, OldTreeState},
-=======
-    identity_tree::{SharedTreeState, TreeState},
->>>>>>> d3f21b59
 };
 use futures::TryStreamExt;
 use semaphore::Field;
