--- conflicted
+++ resolved
@@ -1,17 +1,9 @@
-<<<<<<< HEAD
 use crate::{
     mimc_tree::{Hash, MimcTree, Proof},
     solidity::Semaphore,
 };
 use ethers::prelude::{Address, Http, LocalWallet, Middleware, Provider, Signer, SignerMiddleware};
-use eyre::{bail, eyre, Error as EyreError};
-=======
-use crate::mimc_tree::{Hash, MimcTree, Proof};
-use ethers::prelude::{
-    abigen, Address, Http, LocalWallet, Middleware, Provider, Signer, SignerMiddleware,
-};
 use eyre::{bail, Error as EyreError};
->>>>>>> c90c7a36
 use std::{
     convert::{TryFrom, TryInto},
     sync::Arc,
@@ -19,50 +11,25 @@
 
 pub type Commitment = Hash;
 
-<<<<<<< HEAD
-// TODO Use real value
-const NUM_LEAVES: usize = 2;
-
-=======
->>>>>>> c90c7a36
 const SEMAPHORE_ADDRESS: &str = "0x762403528A6917587f45aD9ec18513244f8DD87e";
 // const WALLET_CLAIMS_ADDRESS: &str =
 // "0x39777E5d6bB83F4bF51fa832cD50E3c74eeA50A5";
 
-<<<<<<< HEAD
 pub fn inclusion_proof_helper(tree: &MimcTree, commitment: &str) -> Result<Proof, EyreError> {
     let decoded_commitment = hex::decode(commitment).unwrap();
     let decoded_commitment: Commitment = (&decoded_commitment[..]).try_into().unwrap();
-    if let Some(index) = tree.find(decoded_commitment) {
+    if let Some(index) = tree.position(&decoded_commitment) {
         return Ok(tree.proof(index));
     } else {
         bail!("Commitment not found {}", commitment);
     }
-=======
-abigen!(
-    Semaphore,
-    "./src/abis/semaphore_abi.json",
-    event_derives(serde::Deserialize, serde::Serialize),
-);
-
-pub fn inclusion_proof_helper(tree: &MimcTree, commitment: &str) -> Result<Proof, EyreError> {
-    let decoded_commitment = hex::decode(commitment).unwrap();
-    let decoded_commitment: [u8; 32] = (&decoded_commitment[..]).try_into().unwrap();
-    if let Some(index) = tree.position(&decoded_commitment) {
-        return Ok(tree.proof(index));
-    }
     bail!("Commitment not found {}", commitment);
->>>>>>> c90c7a36
 }
 
 pub fn insert_identity_commitment(tree: &mut MimcTree, commitment: &str, index: usize) {
     // let commitment = commitment.trim_matches('"');
     let decoded_commitment = hex::decode(commitment).unwrap();
-<<<<<<< HEAD
     let commitment: Commitment = (&decoded_commitment[..]).try_into().unwrap();
-=======
-    let commitment: [u8; 32] = (&decoded_commitment[..]).try_into().unwrap();
->>>>>>> c90c7a36
     tree.set(index, commitment);
 }
 
