<<<<<<< HEAD
use crate::mimc_tree::{Hash, Proof};
use anyhow::anyhow;
=======
use crate::mimc_tree::ExampleAlgorithm;
use eyre::{eyre, Error as EyreError, WrapErr as _};
use merkletree::{merkle::MerkleTree, proof::Proof, store::VecStore};
>>>>>>> 3d5852bb
use std::{
    convert::TryInto,
    sync::{
        atomic::{AtomicUsize, Ordering},
        Arc,
    },
};

pub type Commitment = Hash;

// TODO Use real value
const NUM_LEAVES: usize = 2;

pub fn initialize_commitments() -> Vec<Commitment> {
    let identity_commitments = vec![[0_u8; 32]; 1 << NUM_LEAVES];
    identity_commitments
}

pub fn inclusion_proof_helper(
    commitment: &str,
    commitments: &[Commitment],
<<<<<<< HEAD
) -> Result<Proof, anyhow::Error> {
=======
) -> Result<Proof<[u8; 32]>, EyreError> {
>>>>>>> 3d5852bb
    // For some reason strings have extra `"`s on the ends
    let commitment = commitment.trim_matches('"');
    let commitment = hex::decode(commitment).unwrap();
    let commitment: [u8; 32] = (&commitment[..]).try_into().unwrap();
    let _index = commitments
        .iter()
        .position(|x| *x == commitment)
        .ok_or_else(|| eyre!("Commitment not found: {:?}", commitment))?;

<<<<<<< HEAD
    // let t: MimcTree = MimcTree::try_from_iter(commitments.iter().map(|x|
    // Ok(*x))).unwrap(); t.gen_proof(index)
    todo!()
=======
    let t: MerkleTree<[u8; 32], ExampleAlgorithm, VecStore<_>> =
        MerkleTree::try_from_iter(commitments.iter().map(|x| Ok(*x))).unwrap();
    t.gen_proof(index)
        .map_err(|e| eyre!(e))
        .wrap_err("Error generating Merkle proof")
>>>>>>> 3d5852bb
}

pub fn insert_identity_helper(
    commitment: &str,
    commitments: &mut [Commitment],
    index: &Arc<AtomicUsize>,
) {
    let index: usize = index.fetch_add(1, Ordering::AcqRel);
    let commitment = commitment.trim_matches('"');
    let commitment = hex::decode(commitment).unwrap();
    let commitment: [u8; 32] = (&commitment[..]).try_into().unwrap();
    commitments[index] = commitment;
}<|MERGE_RESOLUTION|>--- conflicted
+++ resolved
@@ -1,11 +1,5 @@
-<<<<<<< HEAD
 use crate::mimc_tree::{Hash, Proof};
-use anyhow::anyhow;
-=======
-use crate::mimc_tree::ExampleAlgorithm;
-use eyre::{eyre, Error as EyreError, WrapErr as _};
-use merkletree::{merkle::MerkleTree, proof::Proof, store::VecStore};
->>>>>>> 3d5852bb
+use eyre::{eyre, Error as EyreError};
 use std::{
     convert::TryInto,
     sync::{
@@ -27,11 +21,7 @@
 pub fn inclusion_proof_helper(
     commitment: &str,
     commitments: &[Commitment],
-<<<<<<< HEAD
-) -> Result<Proof, anyhow::Error> {
-=======
-) -> Result<Proof<[u8; 32]>, EyreError> {
->>>>>>> 3d5852bb
+) -> Result<Proof, EyreError> {
     // For some reason strings have extra `"`s on the ends
     let commitment = commitment.trim_matches('"');
     let commitment = hex::decode(commitment).unwrap();
@@ -41,17 +31,9 @@
         .position(|x| *x == commitment)
         .ok_or_else(|| eyre!("Commitment not found: {:?}", commitment))?;
 
-<<<<<<< HEAD
     // let t: MimcTree = MimcTree::try_from_iter(commitments.iter().map(|x|
     // Ok(*x))).unwrap(); t.gen_proof(index)
     todo!()
-=======
-    let t: MerkleTree<[u8; 32], ExampleAlgorithm, VecStore<_>> =
-        MerkleTree::try_from_iter(commitments.iter().map(|x| Ok(*x))).unwrap();
-    t.gen_proof(index)
-        .map_err(|e| eyre!(e))
-        .wrap_err("Error generating Merkle proof")
->>>>>>> 3d5852bb
 }
 
 pub fn insert_identity_helper(
