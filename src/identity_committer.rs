--- conflicted
+++ resolved
@@ -96,29 +96,10 @@
         let identity_manager = self.identity_manager.clone();
         let tree_state = self.tree_state.clone();
         let handle = spawn_or_abort(async move {
-<<<<<<< HEAD
             select! {
-                result = Self::process_identities(&database, &contracts, &tree_state, &mut wake_up_receiver) => {
+                result = Self::process_identities(&database, &*identity_manager, &tree_state, &mut wake_up_receiver) => {
                     result?;
-=======
-            loop {
-                while let Some((group_id, commitment)) =
-                    database.get_oldest_unprocessed_identity().await?
-                {
-                    if (shutdown_receiver.try_recv()).is_ok() {
-                        info!("Shutdown signal received, not processing remaining items.");
-                        return Ok(());
-                    }
-
-                    Self::commit_identity(
-                        &database,
-                        &*identity_manager,
-                        &tree_state,
-                        group_id,
-                        commitment,
-                    )
-                    .await?;
->>>>>>> d04a6cb9
+
                 }
                 _ = shutdown_receiver.recv() => {
                     info!("Woke up by shutdown signal, exiting.");
@@ -136,7 +117,7 @@
 
     async fn process_identities(
         database: &Database,
-        contracts: &Contracts,
+        identity_manager: &(dyn IdentityManager + Send + Sync),
         tree_state: &SharedTreeState,
         wake_up_receiver: &mut Receiver<()>,
     ) -> AnyhowResult<()> {
@@ -144,7 +125,7 @@
             while let Some((group_id, commitment)) =
                 database.get_oldest_unprocessed_identity().await?
             {
-                Self::commit_identity(database, contracts, tree_state, group_id, commitment)
+                Self::commit_identity(database, identity_manager, tree_state, group_id, commitment)
                     .await?;
             }
 
@@ -179,24 +160,13 @@
             }
         }
 
-<<<<<<< HEAD
         let is_retry = database
             .attempt_identity_insertion(group_id, &commitment)
             .await?;
-=======
+
         // Send Semaphore transaction
-        let receipt = identity_manager
+        let transaction_id = identity_manager
             .register_identities(vec![commitment])
-            .await
-            .map_err(|e| {
-                error!(?e, "Failed to insert identity to contract.");
-                e
-            })?;
->>>>>>> d04a6cb9
-
-        // Send Semaphore transaction
-        let transaction_id = contracts
-            .insert_identity(commitment, is_retry)
             .await
             .map_err(|e| {
                 error!(?e, "Failed to insert identity to contract.");
