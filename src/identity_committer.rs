--- conflicted
+++ resolved
@@ -139,33 +139,8 @@
         tree: &TreeVersion,
         update: &TreeUpdate,
     ) -> AnyhowResult<()> {
-<<<<<<< HEAD
-=======
-        {
-            let tree = tree_state.read().await.unwrap_or_else(|e| {
-                error!(?e, "Failed to obtain tree lock in check_leaves.");
-                panic!("Sequencer potentially deadlocked, terminating.");
-            });
-            let is_duplicate = tree.merkle_tree.leaves()[..tree.next_leaf].contains(&commitment);
-            if is_duplicate {
-                warn!(
-                    ?commitment,
-                    "Attempted to insert duplicate identity, skipping"
-                );
-                database
-                    .delete_pending_identity(group_id, &commitment)
-                    .await?;
-                return Ok(());
-            }
-        }
-
-        database
-            .start_identity_insertion(group_id, &commitment)
-            .await?;
-
->>>>>>> d65319a1
         // Send Semaphore transaction
-        let transaction_id = identity_manager
+        identity_manager
             .register_identities(vec![update.element])
             .await
             .map_err(|e| {
@@ -174,15 +149,7 @@
             })?;
 
         database
-<<<<<<< HEAD
-            .mark_identity_submitted_to_contract(
-                &update.element,
-                update.leaf_index,
-                transaction_id.as_ref(),
-            )
-=======
-            .mark_identity_inserted(group_id, &commitment)
->>>>>>> d65319a1
+            .mark_identity_submitted_to_contract(&update.element, update.leaf_index)
             .await?;
 
         tree.apply_next_update().await;
