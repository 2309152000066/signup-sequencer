--- conflicted
+++ resolved
@@ -2,11 +2,8 @@
 #![warn(clippy::all, clippy::pedantic, clippy::cargo, clippy::nursery)]
 
 pub mod app;
-<<<<<<< HEAD
+mod contracts;
 mod db;
-=======
-mod contracts;
->>>>>>> 4b82b07c
 mod ethereum;
 pub mod server;
 mod utils;
@@ -34,14 +31,10 @@
 /// assert!(true);
 /// ```
 #[allow(clippy::missing_errors_doc, clippy::missing_panics_doc)]
-<<<<<<< HEAD
-pub async fn main(options: Options, shutdown: broadcast::Sender<()>) -> EyreResult<()> {
+pub async fn main(options: Options) -> EyreResult<()> {
     // Connect to database
     let db = db::Db::new(&options.db).await?;
 
-=======
-pub async fn main(options: Options) -> EyreResult<()> {
->>>>>>> 4b82b07c
     // Create App struct
     let app = Arc::new(App::new(options.app).await?);
 
