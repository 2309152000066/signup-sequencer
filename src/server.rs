use crate::app::{App, Hash};
use ::prometheus::{opts, register_counter, register_histogram, Counter, Histogram};
use clap::Parser;
use cli_batteries::await_shutdown;
use eyre::{bail, ensure, Error as EyreError, Result as EyreResult, WrapErr as _};
use futures::Future;
use hyper::{
    body::Buf,
    header,
    service::{make_service_fn, service_fn},
    Body, Method, Request, Response, Server, StatusCode,
};
use once_cell::sync::Lazy;
use prometheus::{register_int_counter_vec, IntCounterVec};
use serde::{de::DeserializeOwned, Deserialize, Serialize};
use std::{
    net::{IpAddr, Ipv4Addr, SocketAddr, TcpListener},
    sync::Arc,
};
use thiserror::Error;
use tracing::{error, info, instrument, trace};
use url::{Host, Url};

#[derive(Clone, Debug, PartialEq, Eq, Parser)]
pub struct Options {
    /// API Server url
<<<<<<< HEAD
    #[structopt(long, env, default_value = "http://127.0.0.1:8080/")]
=======
    #[clap(long, env = "SERVER", default_value = "http://127.0.0.1:8080/")]
>>>>>>> 6a8a53cf
    pub server: Url,
}

static REQUESTS: Lazy<Counter> =
    Lazy::new(|| register_counter!(opts!("api_requests", "Number of requests received.")).unwrap());
static STATUS: Lazy<IntCounterVec> = Lazy::new(|| {
    register_int_counter_vec!(
        "api_response_status",
        "The API responses by status code.",
        &["status_code"]
    )
    .unwrap()
});
static LATENCY: Lazy<Histogram> = Lazy::new(|| {
    register_histogram!("api_latency_seconds", "The API latency in seconds.").unwrap()
});
const CONTENT_JSON: &str = "application/json";

#[derive(Clone, Serialize, Deserialize)]
#[serde(rename_all = "camelCase")]
#[serde(deny_unknown_fields)]
pub struct InsertCommitmentRequest {
    group_id:            usize,
    identity_commitment: Hash,
}

#[derive(Serialize, Deserialize)]
#[serde(rename_all = "camelCase")]
#[serde(deny_unknown_fields)]
pub struct InclusionProofRequest {
    pub group_id:            usize,
    pub identity_commitment: Hash,
}

#[derive(Debug, Error)]
pub enum Error {
    #[error("invalid http method")]
    InvalidMethod,
    #[error("invalid path")]
    InvalidPath,
    #[error("invalid content type")]
    InvalidContentType,
    #[error("invalid group id")]
    InvalidGroupId,
    #[error("provided identity index out of bounds")]
    IndexOutOfBounds,
    #[error("provided identity commitment not found")]
    IdentityCommitmentNotFound,
    #[error("provided identity commitment is invalid")]
    InvalidCommitment,
    #[error("provided identity commitment is already included")]
    DuplicateCommitment,
    #[error("Root mismatch between tree and contract.")]
    RootMismatch,
    #[error("invalid JSON request: {0}")]
    InvalidSerialization(#[from] serde_json::Error),
    #[error(transparent)]
    Hyper(#[from] hyper::Error),
    #[error(transparent)]
    Http(#[from] hyper::http::Error),
    #[error("not semaphore manager")]
    NotManager,
    #[error(transparent)]
    Other(#[from] EyreError),
}

impl Error {
    fn to_response(&self) -> hyper::Response<Body> {
        #[allow(clippy::enum_glob_use)]
        use Error::*;
        let status_code = match self {
            InvalidMethod => StatusCode::METHOD_NOT_ALLOWED,
            InvalidPath => StatusCode::NOT_FOUND,
            InvalidContentType => StatusCode::UNSUPPORTED_MEDIA_TYPE,
            IndexOutOfBounds
            | IdentityCommitmentNotFound
            | InvalidCommitment
            | DuplicateCommitment
            | InvalidSerialization(_) => StatusCode::BAD_REQUEST,
            _ => StatusCode::INTERNAL_SERVER_ERROR,
        };
        hyper::Response::builder()
            .status(status_code)
            .body(hyper::Body::from(self.to_string()))
            .expect("Failed to convert error string into hyper::Body")
    }
}

/// Parse a [`Request<Body>`] as JSON using Serde and handle using the provided
/// method.
async fn json_middleware<F, T, S, U>(
    request: Request<Body>,
    mut next: F,
) -> Result<Response<Body>, Error>
where
    T: DeserializeOwned + Send,
    F: FnMut(T) -> S + Send,
    S: Future<Output = Result<U, Error>> + Send,
    U: Serialize,
{
    let valid_content_type = request
        .headers()
        .get(header::CONTENT_TYPE)
        .map_or(false, |content_type| content_type == CONTENT_JSON);
    if !valid_content_type {
        return Err(Error::InvalidContentType);
    }
    let body = hyper::body::aggregate(request).await?;
    let request = serde_json::from_reader(body.reader())?;
    let response = next(request).await?;
    let json = serde_json::to_string_pretty(&response)?;
    let response = Response::builder()
        .status(StatusCode::OK)
        .header(header::CONTENT_TYPE, CONTENT_JSON)
        // No need to include cache-control since POST is not cached by default.
        .body(Body::from(json))
        .map_err(Error::Http)?;
    Ok(response)
}

#[instrument(skip_all)]
async fn route(request: Request<Body>, app: Arc<App>) -> Result<Response<Body>, hyper::Error> {
    // Measure and log request
    let _timer = LATENCY.start_timer(); // Observes on drop
    REQUESTS.inc();
    trace!(url = %request.uri(), "Receiving request");

    // Route requests
    let result = match (request.method(), request.uri().path()) {
        (&Method::POST, "/inclusionProof") => {
            json_middleware(request, |request: InclusionProofRequest| {
                let app = app.clone();
                async move {
                    app.inclusion_proof(request.group_id, &request.identity_commitment)
                        .await
                }
            })
            .await
        }
        (&Method::POST, "/insertIdentity") => {
            json_middleware(request, |request: InsertCommitmentRequest| {
                let app = app.clone();
                async move {
                    app.insert_identity(request.group_id, &request.identity_commitment)
                        .await
                }
            })
            .await
        }
        (&Method::POST, _) => Err(Error::InvalidPath),
        _ => Err(Error::InvalidMethod),
    };
    let response = result.unwrap_or_else(|err| {
        error!(%err, "Error handling request");
        err.to_response()
    });

    // Measure result and return
    STATUS
        .with_label_values(&[response.status().as_str()])
        .inc();
    Ok(response)
}

/// # Errors
///
/// Will return `Err` if `options.server` URI is not http, incorrectly includes
/// a path beyond `/`, or cannot be cast into an IP address. Also returns an
/// `Err` if the server cannot bind to the given address.
pub async fn main(app: Arc<App>, options: Options) -> EyreResult<()> {
    ensure!(
        options.server.scheme() == "http",
        "Only http:// is supported in {}",
        options.server
    );
    ensure!(
        options.server.path() == "/",
        "Only / is supported in {}",
        options.server
    );
    let ip: IpAddr = match options.server.host() {
        Some(Host::Ipv4(ip)) => ip.into(),
        Some(Host::Ipv6(ip)) => ip.into(),
        Some(_) => bail!("Cannot bind {}", options.server),
        None => Ipv4Addr::LOCALHOST.into(),
    };
    let port = options.server.port().unwrap_or(9998);
    let addr = SocketAddr::new(ip, port);

    let listener = TcpListener::bind(&addr)?;

    bind_from_listener(app, listener).await?;

    Ok(())
}

/// # Errors
///
/// Will return `Err` if the provided `listener` address cannot be accessed or
/// if the server fails to bind to the given address.
pub async fn bind_from_listener(app: Arc<App>, listener: TcpListener) -> EyreResult<()> {
    let local_addr = listener.local_addr()?;
    let make_svc = make_service_fn(move |_| {
        // Clone here as `make_service_fn` is called for every connection
        let app = app.clone();
        async {
            Ok::<_, hyper::Error>(service_fn(move |req| {
                // Clone here as `service_fn` is called for every request
                let app = app.clone();
                route(req, app)
            }))
        }
    });

    let server = Server::from_tcp(listener)
        .wrap_err("Failed to bind address")?
        .serve(make_svc)
        .with_graceful_shutdown(await_shutdown());

    info!(url = %local_addr, "Server listening");

    server.await?;
    Ok(())
}

#[cfg(test)]
#[allow(unused_imports)]
mod test {
    use super::*;
    use hyper::{body::to_bytes, Request, StatusCode};
    use serde_json::json;

    // TODO: Fix test
    // #[tokio::test]
    #[allow(dead_code)]
    async fn test_inclusion_proof() {
        let options = crate::app::Options::from_iter_safe(&[""]).unwrap();
        let app = Arc::new(App::new(options).await.unwrap());
        let body = Body::from(
            json!({
                "identityIndex": 0,
            })
            .to_string(),
        );
        let request = Request::builder()
            .method("POST")
            .uri("/inclusionProof")
            .header("Content-Type", "application/json")
            .body(body)
            .unwrap();
        let res = route(request, app).await.unwrap();
        assert_eq!(res.status(), StatusCode::OK);
        // TODO deserialize proof and compare results
    }
}
#[cfg(feature = "bench")]
#[allow(clippy::wildcard_imports, unused_imports)]
#[doc(hidden)]
pub mod bench {
    use super::*;
    use crate::bench::runtime;
    use criterion::{black_box, Criterion};
    use hyper::body::to_bytes;

    pub fn group(_c: &mut Criterion) {
        //     bench_hello_world(c);
    }

    // fn bench_hello_world(c: &mut Criterion) {
    //     let app = Arc::new(App::new(2));
    //     let request = CommitmentRequest {
    //         identity_commitment:
    // "24C94355810D659EEAA9E0B9E21F831493B50574AA2D3205F0AAB779E2864623"
    //             .to_string(),
    //     };
    //     c.bench_function("bench_insert_identity", |b| {
    //         b.to_async(runtime()).iter(|| async {
    //             let response =
    // app.insert_identity(request.clone()).await.unwrap();             let
    // bytes = to_bytes(response.into_body()).await.unwrap();
    // drop(black_box(bytes));         });
    //     });
    // }
}<|MERGE_RESOLUTION|>--- conflicted
+++ resolved
@@ -24,11 +24,7 @@
 #[derive(Clone, Debug, PartialEq, Eq, Parser)]
 pub struct Options {
     /// API Server url
-<<<<<<< HEAD
-    #[structopt(long, env, default_value = "http://127.0.0.1:8080/")]
-=======
-    #[clap(long, env = "SERVER", default_value = "http://127.0.0.1:8080/")]
->>>>>>> 6a8a53cf
+    #[clap(long, env, default_value = "http://127.0.0.1:8080/")]
     pub server: Url,
 }
 
