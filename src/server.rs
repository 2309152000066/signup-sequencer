use crate::{
<<<<<<< HEAD
    identity::{insert_identity_commitment, insert_identity_to_contract, Commitment},
=======
    hash::Hash,
    identity::{inclusion_proof_helper, insert_identity_commitment, insert_identity_to_contract},
>>>>>>> fb20a91a
    mimc_tree::MimcTree,
    solidity::{
        initialize_semaphore, parse_identity_commitments, ContractSigner, SemaphoreContract,
    },
};
use ::prometheus::{opts, register_counter, register_histogram, Counter, Histogram};
use eyre::{bail, ensure, Error as EyreError, Result as EyreResult, WrapErr as _};
use futures::Future;
use hex_literal::hex;
use hyper::{
    body::Buf,
    header,
    service::{make_service_fn, service_fn},
    Body, Method, Request, Response, Server,
};
use once_cell::sync::Lazy;
use prometheus::{register_int_counter_vec, IntCounterVec};
use serde::{de::DeserializeOwned, Deserialize, Serialize};
use std::{
    net::{IpAddr, Ipv4Addr, SocketAddr},
    sync::{
        atomic::{AtomicUsize, Ordering},
        Arc,
    },
};
use structopt::StructOpt;
use tokio::sync::{broadcast, RwLock};
use tracing::{info, trace};
use url::{Host, Url};

#[derive(Debug, PartialEq, StructOpt)]
pub struct Options {
    /// API Server url
    #[structopt(long, env = "SERVER", default_value = "http://127.0.0.1:8080/")]
    pub server: Url,
}

static REQUESTS: Lazy<Counter> =
    Lazy::new(|| register_counter!(opts!("api_requests", "Number of requests received.")).unwrap());
static STATUS: Lazy<IntCounterVec> = Lazy::new(|| {
    register_int_counter_vec!(
        "api_response_status",
        "The API responses by status code.",
        &["status_code"]
    )
    .unwrap()
});
static LATENCY: Lazy<Histogram> = Lazy::new(|| {
    register_histogram!("api_latency_seconds", "The API latency in seconds.").unwrap()
});
const CONTENT_JSON: &str = "application/json";
/// `NUM_LEVELS` must be +1 to `treeLevels` argument in `Semaphore.sol`
const NUM_LEVELS: usize = 21;
const NOTHING_UP_MY_SLEEVE: Hash = Hash::from_bytes_be(hex!(
    "1c4823575d154474ee3e5ac838d002456a815181437afd14f126da58a9912bbe"
));

#[derive(Clone, Serialize, Deserialize)]
#[serde(rename_all = "camelCase")]
<<<<<<< HEAD
pub struct InsertCommitmentRequest {
    identity_commitment: String,
=======
pub struct CommitmentRequest {
    identity_commitment: Hash,
>>>>>>> fb20a91a
}

#[derive(Serialize, Deserialize)]
#[serde(rename_all = "camelCase")]
pub struct InclusionProofRequest {
    identity_index: usize,
}

#[derive(Serialize)]
pub struct IndexResponse {
    identity_index: usize,
}

pub struct App {
    merkle_tree:        RwLock<MimcTree>,
    last_leaf:          AtomicUsize,
    signer:             ContractSigner,
    semaphore_contract: SemaphoreContract,
}

impl App {
    pub async fn new(depth: usize) -> EyreResult<Self> {
        let (signer, semaphore) = initialize_semaphore().await?;
        let mut merkle_tree = MimcTree::new(depth, NOTHING_UP_MY_SLEEVE);
        let last_leaf = parse_identity_commitments(&mut merkle_tree, semaphore.clone()).await?;
        Ok(Self {
            merkle_tree: RwLock::new(merkle_tree),
            last_leaf: AtomicUsize::new(last_leaf),
            signer,
            semaphore_contract: semaphore,
        })
    }

    #[allow(clippy::unused_async)]
    pub async fn inclusion_proof(
        &self,
        proof_request: InclusionProofRequest,
    ) -> Result<Response<Body>, Error> {
        let merkle_tree = self.merkle_tree.read().await;
        if proof_request.identity_index >= merkle_tree.num_leaves() {
            return Ok(Response::builder()
                .status(400)
                .body(Body::from("Supplied identity index out of bounds"))
                .unwrap());
        }
        let proof = merkle_tree.proof(proof_request.identity_index);
        println!("Proof: {:?}", proof);
        let response = "Inclusion Proof!\n"; // TODO: serialize proof
        Ok(Response::new(response.into()))
    }

    pub async fn insert_identity(
        &self,
        commitment_request: InsertCommitmentRequest,
    ) -> Result<Response<Body>, Error> {
        let last_leaf;
        {
            let mut merkle_tree = self.merkle_tree.write().await;
            last_leaf = self.last_leaf.fetch_add(1, Ordering::AcqRel);
            insert_identity_commitment(
                &mut merkle_tree,
                &self.signer,
                &commitment_request.identity_commitment,
                last_leaf,
            )
            .await?;
        }

        insert_identity_to_contract(
            &self.semaphore_contract,
            &self.signer,
            &commitment_request.identity_commitment,
        )
        .await?;
        Ok(Response::new(Body::from(
            serde_json::to_string_pretty(&IndexResponse {
                identity_index: last_leaf,
            })
            .unwrap(),
        )))
    }
}

#[derive(Debug)]
pub enum Error {
    InvalidMethod,
    InvalidContentType,
}

#[allow(clippy::fallible_impl_from)]
impl From<serde_json::Error> for Error {
    fn from(_error: serde_json::Error) -> Self {
        todo!()
    }
}

#[allow(clippy::fallible_impl_from)]
impl From<hyper::Error> for Error {
    fn from(_error: hyper::Error) -> Self {
        todo!()
    }
}

#[allow(clippy::fallible_impl_from)]
impl From<EyreError> for Error {
    fn from(_error: EyreError) -> Self {
        todo!()
    }
}

#[allow(clippy::fallible_impl_from)]
impl From<Error> for hyper::Error {
    fn from(_error: Error) -> Self {
        todo!()
    }
}

/// Parse a [`Request<Body>`] as JSON using Serde and handle using the provided
/// method.
async fn json_middleware<F, T, S, U>(request: Request<Body>, mut next: F) -> Result<U, Error>
where
    T: DeserializeOwned + Send,
    F: FnMut(T) -> S + Send,
    S: Future<Output = Result<U, Error>> + Send,
{
    // TODO seems unnecessary as the handler passing this here already qualifies the
    // method if request.method() != Method::POST {
    //     return Err(Error::InvalidMethod);
    // }
    let valid_content_type = request
        .headers()
        .get(header::CONTENT_TYPE)
        .map_or(false, |content_type| content_type == CONTENT_JSON);
    if !valid_content_type {
        return Err(Error::InvalidContentType);
    }
    let body = hyper::body::aggregate(request).await?;
    let value = serde_json::from_reader(body.reader())?;
    next(value).await
}

#[allow(clippy::unused_async)] // We are implementing an interface
async fn route(request: Request<Body>, app: Arc<App>) -> Result<Response<Body>, hyper::Error> {
    // Measure and log request
    let _timer = LATENCY.start_timer(); // Observes on drop
    REQUESTS.inc();
    trace!(url = %request.uri(), "Receiving request");

    // Route requests
    let response = match (request.method(), request.uri().path()) {
        (&Method::GET, "/inclusionProof") => {
            json_middleware(request, |c| app.inclusion_proof(c)).await?
        }
        (&Method::POST, "/insertIdentity") => {
            json_middleware(request, |c| app.insert_identity(c)).await?
        }
        _ => Response::builder()
            .status(404)
            .body(Body::from("404"))
            .unwrap(),
    };

    // Measure result and return
    STATUS
        .with_label_values(&[response.status().as_str()])
        .inc();
    Ok(response)
}

pub async fn main(options: Options, shutdown: broadcast::Sender<()>) -> EyreResult<()> {
    ensure!(
        options.server.scheme() == "http",
        "Only http:// is supported in {}",
        options.server
    );
    ensure!(
        options.server.path() == "/",
        "Only / is supported in {}",
        options.server
    );
    let ip: IpAddr = match options.server.host() {
        Some(Host::Ipv4(ip)) => ip.into(),
        Some(Host::Ipv6(ip)) => ip.into(),
        Some(_) => bail!("Cannot bind {}", options.server),
        None => Ipv4Addr::LOCALHOST.into(),
    };
    let port = options.server.port().unwrap_or(9998);
    let addr = SocketAddr::new(ip, port);

    let app = Arc::new(App::new(NUM_LEVELS).await?);

    let make_svc = make_service_fn(move |_| {
        // Clone here as `make_service_fn` is called for every connection
        let app = app.clone();
        async {
            Ok::<_, hyper::Error>(service_fn(move |req| {
                // Clone here as `service_fn` is called for every request
                let app = app.clone();
                route(req, app) // commitments, last_index)
            }))
        }
    });

    let server = Server::try_bind(&addr)
        .wrap_err("Could not bind server port")?
        .serve(make_svc)
        .with_graceful_shutdown(async move {
            shutdown.subscribe().recv().await.ok();
        });
    info!(url = %options.server, "Server listening");

    server.await?;
    Ok(())
}

#[cfg(test)]
#[allow(unused_imports)]
mod test {
    use super::*;
    use hyper::{body::to_bytes, Request};
    use pretty_assertions::assert_eq;

    // #[tokio::test]
    // async fn test_hello_world() {
    //     let app = Arc::new(App::new(2));
    //     let request = CommitmentRequest {
    //         identity_commitment:
    // "24C94355810D659EEAA9E0B9E21F831493B50574AA2D3205F0AAB779E2864623"
    //             .to_string(),
    //     };
    //     let response = app.insert_identity(request).await.unwrap();
    //     let bytes = to_bytes(response.into_body()).await.unwrap();
    //     assert_eq!(bytes.as_ref(), b"Insert Identity!\n");
    // }
}
#[cfg(feature = "bench")]
#[allow(clippy::wildcard_imports, unused_imports)]
pub mod bench {
    use super::*;
    use crate::bench::runtime;
    use criterion::{black_box, Criterion};
    use hyper::body::to_bytes;

    pub fn group(_c: &mut Criterion) {
        //     bench_hello_world(c);
    }

    // fn bench_hello_world(c: &mut Criterion) {
    //     let app = Arc::new(App::new(2));
    //     let request = CommitmentRequest {
    //         identity_commitment:
    // "24C94355810D659EEAA9E0B9E21F831493B50574AA2D3205F0AAB779E2864623"
    //             .to_string(),
    //     };
    //     c.bench_function("bench_insert_identity", |b| {
    //         b.to_async(runtime()).iter(|| async {
    //             let response =
    // app.insert_identity(request.clone()).await.unwrap();             let
    // bytes = to_bytes(response.into_body()).await.unwrap();
    // drop(black_box(bytes));         });
    //     });
    // }
}<|MERGE_RESOLUTION|>--- conflicted
+++ resolved
@@ -1,10 +1,6 @@
 use crate::{
-<<<<<<< HEAD
-    identity::{insert_identity_commitment, insert_identity_to_contract, Commitment},
-=======
     hash::Hash,
-    identity::{inclusion_proof_helper, insert_identity_commitment, insert_identity_to_contract},
->>>>>>> fb20a91a
+    identity::{insert_identity_commitment, insert_identity_to_contract},
     mimc_tree::MimcTree,
     solidity::{
         initialize_semaphore, parse_identity_commitments, ContractSigner, SemaphoreContract,
@@ -64,13 +60,8 @@
 
 #[derive(Clone, Serialize, Deserialize)]
 #[serde(rename_all = "camelCase")]
-<<<<<<< HEAD
 pub struct InsertCommitmentRequest {
-    identity_commitment: String,
-=======
-pub struct CommitmentRequest {
     identity_commitment: Hash,
->>>>>>> fb20a91a
 }
 
 #[derive(Serialize, Deserialize)]
@@ -110,16 +101,17 @@
         proof_request: InclusionProofRequest,
     ) -> Result<Response<Body>, Error> {
         let merkle_tree = self.merkle_tree.read().await;
-        if proof_request.identity_index >= merkle_tree.num_leaves() {
-            return Ok(Response::builder()
-                .status(400)
-                .body(Body::from("Supplied identity index out of bounds"))
-                .unwrap());
-        }
         let proof = merkle_tree.proof(proof_request.identity_index);
         println!("Proof: {:?}", proof);
-        let response = "Inclusion Proof!\n"; // TODO: serialize proof
-        Ok(Response::new(response.into()))
+        if let Some(proof) = proof {
+            return Ok(
+                    Response::new(Body::from(serde_json::to_string_pretty(&proof).unwrap()))
+            )
+        }
+        Ok(Response::builder()
+            .status(400)
+            .body(Body::from("Supplied identity index out of bounds"))
+            .unwrap())
     }
 
     pub async fn insert_identity(
