use crate::{
    hash::Hash,
    identity::{
        inclusion_proof_helper, insert_identity_commitment, insert_identity_to_contract, Commitment,
    },
    mimc_tree::MimcTree,
    solidity::{
        initialize_semaphore, parse_identity_commitments, ContractSigner, SemaphoreContract,
    },
};
use ::prometheus::{opts, register_counter, register_histogram, Counter, Histogram};
use eyre::{bail, ensure, Error as EyreError, Result as EyreResult, WrapErr as _};
use futures::Future;
use hex_literal::hex;
use hyper::{
    body::Buf,
    header,
    service::{make_service_fn, service_fn},
    Body, Method, Request, Response, Server,
};
use once_cell::sync::Lazy;
use prometheus::{register_int_counter_vec, IntCounterVec};
use serde::{de::DeserializeOwned, Deserialize, Serialize};
use std::{
    net::{IpAddr, Ipv4Addr, SocketAddr},
    sync::{
        atomic::{AtomicUsize, Ordering},
        Arc,
    },
};
use structopt::StructOpt;
use tokio::sync::{broadcast, RwLock};
use tracing::{info, trace};
use url::{Host, Url};

#[derive(Debug, PartialEq, StructOpt)]
pub struct Options {
    /// API Server url
    #[structopt(long, env = "SERVER", default_value = "http://127.0.0.1:8080/")]
    pub server: Url,
}

static REQUESTS: Lazy<Counter> =
    Lazy::new(|| register_counter!(opts!("api_requests", "Number of requests received.")).unwrap());
static STATUS: Lazy<IntCounterVec> = Lazy::new(|| {
    register_int_counter_vec!(
        "api_response_status",
        "The API responses by status code.",
        &["status_code"]
    )
    .unwrap()
});
static LATENCY: Lazy<Histogram> = Lazy::new(|| {
    register_histogram!("api_latency_seconds", "The API latency in seconds.").unwrap()
});
const CONTENT_JSON: &str = "application/json";
/// `NUM_LEVELS` must be +1 to `treeLevels` argument in `Semaphore.sol`
const NUM_LEVELS: usize = 21;
const NOTHING_UP_MY_SLEEVE: Commitment = Hash::from_bytes_be(hex!(
    "1c4823575d154474ee3e5ac838d002456a815181437afd14f126da58a9912bbe"
));

#[derive(Clone, Serialize, Deserialize)]
#[serde(rename_all = "camelCase")]
pub struct CommitmentRequest {
    identity_commitment: Hash,
}

pub struct App {
    merkle_tree:        RwLock<MimcTree>,
    last_leaf:          AtomicUsize,
    signer:             ContractSigner,
    semaphore_contract: SemaphoreContract,
}

impl App {
    pub async fn new(depth: usize) -> EyreResult<Self> {
        let (signer, semaphore) = initialize_semaphore().await?;
        let mut merkle_tree = MimcTree::new(depth, NOTHING_UP_MY_SLEEVE);
        let last_leaf = parse_identity_commitments(&mut merkle_tree, semaphore.clone()).await?;
        Ok(Self {
            merkle_tree: RwLock::new(merkle_tree),
            last_leaf: AtomicUsize::new(last_leaf),
            signer,
            semaphore_contract: semaphore,
        })
    }

    #[allow(clippy::unused_async)]
    pub async fn inclusion_proof(
        &self,
        commitment_request: CommitmentRequest,
    ) -> Result<Response<Body>, Error> {
        let merkle_tree = self.merkle_tree.read().await;
        let proof = inclusion_proof_helper(&merkle_tree, &commitment_request.identity_commitment);
        println!("Proof: {:?}", proof);
        // TODO handle commitment not found
        let response = "Inclusion Proof!\n"; // TODO: proof
        Ok(Response::new(response.into()))
    }

    pub async fn insert_identity(
        &self,
        commitment_request: CommitmentRequest,
    ) -> Result<Response<Body>, Error> {
        {
            let mut merkle_tree = self.merkle_tree.write().await;
            let last_leaf = self.last_leaf.fetch_add(1, Ordering::AcqRel);
            insert_identity_commitment(
                &mut merkle_tree,
                &self.signer,
                &commitment_request.identity_commitment,
                last_leaf,
<<<<<<< HEAD
            );
=======
            )
            .await?;
>>>>>>> 6dff00fe
        }

        insert_identity_to_contract(
            &self.semaphore_contract,
            &self.signer,
            &commitment_request.identity_commitment,
        )
        .await?;
        Ok(Response::new("Insert Identity!\n".into()))
    }
}

#[derive(Debug)]
pub enum Error {
    InvalidMethod,
    InvalidContentType,
}

#[allow(clippy::fallible_impl_from)]
impl From<serde_json::Error> for Error {
    fn from(_error: serde_json::Error) -> Self {
        todo!()
    }
}

#[allow(clippy::fallible_impl_from)]
impl From<hyper::Error> for Error {
    fn from(_error: hyper::Error) -> Self {
        todo!()
    }
}

#[allow(clippy::fallible_impl_from)]
impl From<EyreError> for Error {
    fn from(_error: EyreError) -> Self {
        todo!()
    }
}

#[allow(clippy::fallible_impl_from)]
impl From<Error> for hyper::Error {
    fn from(_error: Error) -> Self {
        todo!()
    }
}

/// Parse a [`Request<Body>`] as JSON using Serde and handle using the provided
/// method.
async fn json_middleware<F, T, S, U>(request: Request<Body>, mut next: F) -> Result<U, Error>
where
    T: DeserializeOwned + Send,
    F: FnMut(T) -> S + Send,
    S: Future<Output = Result<U, Error>> + Send,
{
    // TODO seems unnecessary as the handler passing this here already qualifies the
    // method if request.method() != Method::POST {
    //     return Err(Error::InvalidMethod);
    // }
    let valid_content_type = request
        .headers()
        .get(header::CONTENT_TYPE)
        .map_or(false, |content_type| content_type == CONTENT_JSON);
    if !valid_content_type {
        return Err(Error::InvalidContentType);
    }
    let body = hyper::body::aggregate(request).await?;
    let value = serde_json::from_reader(body.reader())?;
    next(value).await
}

#[allow(clippy::unused_async)] // We are implementing an interface
async fn route(request: Request<Body>, app: Arc<App>) -> Result<Response<Body>, hyper::Error> {
    // Measure and log request
    let _timer = LATENCY.start_timer(); // Observes on drop
    REQUESTS.inc();
    trace!(url = %request.uri(), "Receiving request");

    // Route requests
    let response = match (request.method(), request.uri().path()) {
        (&Method::GET, "/inclusionProof") => {
            json_middleware(request, |c| app.inclusion_proof(c)).await?
        }
        (&Method::POST, "/insertIdentity") => {
            json_middleware(request, |c| app.insert_identity(c)).await?
        }
        _ => Response::builder()
            .status(404)
            .body(Body::from("404"))
            .unwrap(),
    };

    // Measure result and return
    STATUS
        .with_label_values(&[response.status().as_str()])
        .inc();
    Ok(response)
}

pub async fn main(options: Options, shutdown: broadcast::Sender<()>) -> EyreResult<()> {
    ensure!(
        options.server.scheme() == "http",
        "Only http:// is supported in {}",
        options.server
    );
    ensure!(
        options.server.path() == "/",
        "Only / is supported in {}",
        options.server
    );
    let ip: IpAddr = match options.server.host() {
        Some(Host::Ipv4(ip)) => ip.into(),
        Some(Host::Ipv6(ip)) => ip.into(),
        Some(_) => bail!("Cannot bind {}", options.server),
        None => Ipv4Addr::LOCALHOST.into(),
    };
    let port = options.server.port().unwrap_or(9998);
    let addr = SocketAddr::new(ip, port);

    let app = Arc::new(App::new(NUM_LEVELS).await?);

    let make_svc = make_service_fn(move |_| {
        // Clone here as `make_service_fn` is called for every connection
        let app = app.clone();
        async {
            Ok::<_, hyper::Error>(service_fn(move |req| {
                // Clone here as `service_fn` is called for every request
                let app = app.clone();
                route(req, app) // commitments, last_index)
            }))
        }
    });

    let server = Server::try_bind(&addr)
        .wrap_err("Could not bind server port")?
        .serve(make_svc)
        .with_graceful_shutdown(async move {
            shutdown.subscribe().recv().await.ok();
        });
    info!(url = %options.server, "Server listening");

    server.await?;
    Ok(())
}

#[cfg(test)]
#[allow(unused_imports)]
mod test {
    use super::*;
    use hyper::{body::to_bytes, Request};
    use pretty_assertions::assert_eq;

    // #[tokio::test]
    // async fn test_hello_world() {
    //     let app = Arc::new(App::new(2));
    //     let request = CommitmentRequest {
    //         identity_commitment:
    // "24C94355810D659EEAA9E0B9E21F831493B50574AA2D3205F0AAB779E2864623"
    //             .to_string(),
    //     };
    //     let response = app.insert_identity(request).await.unwrap();
    //     let bytes = to_bytes(response.into_body()).await.unwrap();
    //     assert_eq!(bytes.as_ref(), b"Insert Identity!\n");
    // }
}
#[cfg(feature = "bench")]
#[allow(clippy::wildcard_imports, unused_imports)]
pub mod bench {
    use super::*;
    use crate::bench::runtime;
    use criterion::{black_box, Criterion};
    use hyper::body::to_bytes;

    pub fn group(_c: &mut Criterion) {
        //     bench_hello_world(c);
    }

    // fn bench_hello_world(c: &mut Criterion) {
    //     let app = Arc::new(App::new(2));
    //     let request = CommitmentRequest {
    //         identity_commitment:
    // "24C94355810D659EEAA9E0B9E21F831493B50574AA2D3205F0AAB779E2864623"
    //             .to_string(),
    //     };
    //     c.bench_function("bench_insert_identity", |b| {
    //         b.to_async(runtime()).iter(|| async {
    //             let response =
    // app.insert_identity(request.clone()).await.unwrap();             let
    // bytes = to_bytes(response.into_body()).await.unwrap();
    // drop(black_box(bytes));         });
    //     });
    // }
}<|MERGE_RESOLUTION|>--- conflicted
+++ resolved
@@ -111,12 +111,8 @@
                 &self.signer,
                 &commitment_request.identity_commitment,
                 last_leaf,
-<<<<<<< HEAD
-            );
-=======
             )
             .await?;
->>>>>>> 6dff00fe
         }
 
         insert_identity_to_contract(
