--- conflicted
+++ resolved
@@ -1,20 +1,8 @@
-<<<<<<< HEAD
 use std::sync::Arc;
-use ethers::{core::k256::ecdsa::SigningKey, prelude::{Address, Http, LocalWallet, Middleware, Provider, Signer, SignerMiddleware, U256, Wallet, abigen, builders::Event}};
 use crate::{identity::Commitment, mimc_tree::MimcTree};
-use eyre::Result as EyreResult;
-=======
-use ethers::{
-    core::k256::ecdsa::SigningKey,
-    prelude::{
-        abigen, Address, Http, LocalWallet, Middleware, Provider, Signer, SignerMiddleware, Wallet,
-        H160,
-    },
-};
-use eyre::eyre;
+use eyre::{eyre, Result as EyreResult};
+use ethers::{core::k256::ecdsa::SigningKey, prelude::{Address, H160, Http, LocalWallet, Middleware, Provider, Signer, SignerMiddleware, Wallet, abigen, builders::Event}};
 use hex_literal::hex;
-use std::sync::Arc;
->>>>>>> a75fb81c
 
 abigen!(
     Semaphore,
