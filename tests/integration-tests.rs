--- conflicted
+++ resolved
@@ -30,13 +30,9 @@
 use tracing_subscriber::fmt::{format::FmtSpan, time::Uptime};
 use url::{Host, Url};
 
-<<<<<<< HEAD
 use signup_sequencer::{app::App, identity_tree::Hash, server, Options};
 
-const TEST_LEAFS: &[&str] = &[
-=======
 const TEST_LEAVES: &[&str] = &[
->>>>>>> b2cf5c93
     "0000F0F0F0F0F0F0F0F0F0F0F0F0F0F0F0F0F0F0F0F0F0F0F0F0F0F0F0F0F0F0",
     "0000F1F1F1F1F1F1F1F1F1F1F1F1F1F1F1F1F1F1F1F1F1F1F1F1F1F1F1F1F1F1",
     "0000F2F2F2F2F2F2F2F2F2F2F2F2F2F2F2F2F2F2F2F2F2F2F2F2F2F2F2F2F2F2",
@@ -44,104 +40,6 @@
 
 #[tokio::test]
 #[serial_test::serial]
-<<<<<<< HEAD
-=======
-async fn simulate_eth_reorg() {
-    // Initialize logging for the test.
-    init_tracing_subscriber();
-    info!("Starting re-org integration test");
-
-    let mut options = Options::try_parse_from([""]).expect("Failed to create options");
-    options.server.server = Url::parse("http://127.0.0.1:0/").expect("Failed to parse URL");
-
-    let (chain, private_key, semaphore_address) = spawn_mock_chain()
-        .await
-        .expect("Failed to spawn ganache chain");
-
-    options.app.ethereum.ethereum_provider =
-        Url::parse(&chain.endpoint()).expect("Failed to parse ganache endpoint");
-    options.app.contracts.semaphore_address = semaphore_address;
-    options.app.ethereum.signing_key = private_key;
-    options.app.ethereum.confirmation_blocks_delay = 5;
-    options.app.ethereum.refresh_rate = Duration::from_secs(1);
-
-    let (app, local_addr) = spawn_app(options.clone())
-        .await
-        .expect("Failed to spawn app.");
-
-    let uri = "http://".to_owned() + &local_addr.to_string();
-    let mut ref_tree = PoseidonTree::new(22, options.app.contracts.initial_leaf_value);
-    let client = Client::new();
-
-    let provider = Provider::<Http>::try_from(chain.endpoint())
-        .expect("Failed to initialize chain endpoint")
-        .interval(Duration::from_millis(500u64));
-
-    test_insert_identity(&uri, &client, TEST_LEAVES[0]).await;
-    test_inclusion_proof(
-        &uri,
-        &client,
-        0,
-        &mut ref_tree,
-        &Hash::from_str_radix(TEST_LEAVES[0], 16).expect("Failed to parse Hash from test leaf 0"),
-        false,
-    )
-    .await;
-
-    // Create snapshot
-    let snapshot_id: U256 = provider
-        .request("evm_snapshot", ())
-        .await
-        .expect("Failed to create EVM snapshot");
-    info!("Created EVM snapshot with ID {}", snapshot_id);
-
-    test_insert_identity(&uri, &client, TEST_LEAVES[1]).await;
-
-    // after 2 identites were mined, we should have 3 log events on the chain
-    wait_for_log_count(&provider, semaphore_address, 3).await;
-
-    let result: bool = provider
-        .request("evm_revert", [snapshot_id])
-        .await
-        .expect("Failed to revert EVM snapshot");
-
-    info!("Reverted EVM snapshot to simulate re-org: {}", result);
-
-    test_insert_identity(&uri, &client, TEST_LEAVES[2]).await;
-
-    debug!(leaf = TEST_LEAVES[2], "TEST INCLUSION");
-
-    test_inclusion_proof(
-        &uri,
-        &client,
-        1,
-        &mut ref_tree,
-        &Hash::from_str_radix(TEST_LEAVES[2], 16).expect("Failed to parse Hash from test leaf 1"),
-        false,
-    )
-    .await;
-
-    debug!(leaf = TEST_LEAVES[1], "TEST INCLUSION");
-
-    test_inclusion_proof(
-        &uri,
-        &client,
-        2,
-        &mut ref_tree,
-        &Hash::from_str_radix(TEST_LEAVES[1], 16).expect("Failed to parse Hash from test leaf 1"),
-        false,
-    )
-    .await;
-
-    // Shutdown app and reset mock shutdown
-    shutdown();
-    app.await.unwrap();
-    reset_shutdown();
-}
-
-#[tokio::test]
-#[serial_test::serial]
->>>>>>> b2cf5c93
 async fn insert_identity_and_proofs() {
     // Initialize logging for the test.
     init_tracing_subscriber();
@@ -195,11 +93,7 @@
         true,
     )
     .await;
-<<<<<<< HEAD
     test_insert_identity(&uri, &client, &mut ref_tree, 0).await;
-=======
-    test_insert_identity(&uri, &client, TEST_LEAVES[0]).await;
->>>>>>> b2cf5c93
     test_inclusion_proof(
         &uri,
         &client,
@@ -209,11 +103,7 @@
         false,
     )
     .await;
-<<<<<<< HEAD
     test_insert_identity(&uri, &client, &mut ref_tree, 1).await;
-=======
-    test_insert_identity(&uri, &client, TEST_LEAVES[1]).await;
->>>>>>> b2cf5c93
     test_inclusion_proof(
         &uri,
         &client,
@@ -414,7 +304,7 @@
     ref_tree: &mut PoseidonTree,
     leaf_index: usize,
 ) {
-    let body = construct_insert_identity_body(TEST_LEAFS[leaf_index]);
+    let body = construct_insert_identity_body(TEST_LEAVES[leaf_index]);
     let req = Request::builder()
         .method("POST")
         .uri(uri.to_owned() + "/insertIdentity")
@@ -439,7 +329,7 @@
 
     ref_tree.set(
         leaf_index,
-        Hash::from_str_radix(TEST_LEAFS[leaf_index], 16).unwrap(),
+        Hash::from_str_radix(TEST_LEAVES[leaf_index], 16).unwrap(),
     );
 
     let expected_json = generate_reference_proof_json(ref_tree, leaf_index, "pending");
