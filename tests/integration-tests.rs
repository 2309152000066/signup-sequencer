use clap::Parser;
use cli_batteries::{reset_shutdown, shutdown};
use ethers::{
    abi::Address,
    core::abi::Abi,
    prelude::{
        Bytes, ContractFactory, Http, LocalWallet, NonceManagerMiddleware, Provider, Signer,
        SignerMiddleware,
    },
    providers::Middleware,
    types::{BlockNumber, Filter, Log, H160, H256, U256},
    utils::{Anvil, AnvilInstance},
};
use eyre::{bail, Result as AnyhowResult};
use hyper::{client::HttpConnector, Body, Client, Request, StatusCode};
use semaphore::{merkle_tree::Branch, poseidon_tree::PoseidonTree};
use serde::{Deserialize, Serialize};
use serde_json::json;
use signup_sequencer::{app::App, identity_tree::Hash, server, Options};
use std::{
    fs::File,
    io::BufReader,
    net::{IpAddr, Ipv4Addr, SocketAddr, TcpListener},
    sync::Arc,
    time::Duration,
};
use tokio::{spawn, task::JoinHandle};
use tracing::{error, info, instrument};
use tracing_subscriber::fmt::{format::FmtSpan, time::Uptime};
use url::{Host, Url};

const TEST_LEAFS: &[&str] = &[
    "0000F0F0F0F0F0F0F0F0F0F0F0F0F0F0F0F0F0F0F0F0F0F0F0F0F0F0F0F0F0F0",
    "0000F1F1F1F1F1F1F1F1F1F1F1F1F1F1F1F1F1F1F1F1F1F1F1F1F1F1F1F1F1F1",
    "0000F2F2F2F2F2F2F2F2F2F2F2F2F2F2F2F2F2F2F2F2F2F2F2F2F2F2F2F2F2F2",
];

#[tokio::test]
#[serial_test::serial]
<<<<<<< HEAD
=======
async fn simulate_eth_reorg() {
    // Initialize logging for the test.
    init_tracing_subscriber();
    info!("Starting re-org integration test");

    let mut options = Options::try_parse_from([""]).expect("Failed to create options");
    options.server.server = Url::parse("http://127.0.0.1:0/").expect("Failed to parse URL");

    let (chain, private_key, semaphore_address) = spawn_mock_chain()
        .await
        .expect("Failed to spawn ganache chain");

    options.app.ethereum.ethereum_provider =
        Url::parse(&chain.endpoint()).expect("Failed to parse ganache endpoint");
    options.app.contracts.semaphore_address = semaphore_address;
    options.app.ethereum.signing_key = private_key;
    options.app.ethereum.confirmation_blocks_delay = 5;
    options.app.ethereum.refresh_rate = Duration::from_secs(1);

    let (app, local_addr) = spawn_app(options.clone())
        .await
        .expect("Failed to spawn app.");

    let uri = "http://".to_owned() + &local_addr.to_string();
    let mut ref_tree = PoseidonTree::new(22, options.app.contracts.initial_leaf_value);
    let client = Client::new();

    let provider = Provider::<Http>::try_from(chain.endpoint())
        .expect("Failed to initialize chain endpoint")
        .interval(Duration::from_millis(500u64));

    test_insert_identity(&uri, &client, TEST_LEAFS[0]).await;
    test_inclusion_proof(
        &uri,
        &client,
        0,
        &mut ref_tree,
        &Hash::from_str_radix(TEST_LEAFS[0], 16).expect("Failed to parse Hash from test leaf 0"),
        false,
    )
    .await;

    // Create snapshot
    let snapshot_id: U256 = provider
        .request("evm_snapshot", ())
        .await
        .expect("Failed to create EVM snapshot");
    info!("Created EVM snapshot with ID {}", snapshot_id);

    test_insert_identity(&uri, &client, TEST_LEAFS[1]).await;

    // after 2 identites were mined, we should have 3 log events on the chain
    wait_for_log_count(&provider, semaphore_address, 3).await;

    let result: bool = provider
        .request("evm_revert", [snapshot_id])
        .await
        .expect("Failed to revert EVM snapshot");

    info!("Reverted EVM snapshot to simulate re-org: {}", result);

    test_insert_identity(&uri, &client, TEST_LEAFS[2]).await;

    debug!(leaf = TEST_LEAFS[2], "TEST INCLUSION");

    test_inclusion_proof(
        &uri,
        &client,
        1,
        &mut ref_tree,
        &Hash::from_str_radix(TEST_LEAFS[2], 16).expect("Failed to parse Hash from test leaf 1"),
        false,
    )
    .await;

    debug!(leaf = TEST_LEAFS[1], "TEST INCLUSION");

    test_inclusion_proof(
        &uri,
        &client,
        2,
        &mut ref_tree,
        &Hash::from_str_radix(TEST_LEAFS[1], 16).expect("Failed to parse Hash from test leaf 1"),
        false,
    )
    .await;

    // Shutdown app and reset mock shutdown
    shutdown();
    app.await.unwrap();
    reset_shutdown();
}

#[tokio::test]
#[serial_test::serial]
>>>>>>> 9565f3d2
async fn insert_identity_and_proofs() {
    // Initialize logging for the test.
    init_tracing_subscriber();
    info!("Starting integration test");

    let mut options = Options::try_parse_from([""]).expect("Failed to create options");
    options.server.server = Url::parse("http://127.0.0.1:0/").expect("Failed to parse URL");

    let (chain, private_key, semaphore_address) = spawn_mock_chain()
        .await
        .expect("Failed to spawn ganache chain");

<<<<<<< HEAD
    options.app.contracts.identity_manager_address = semaphore_address;
=======
    options.app.ethereum.ethereum_provider =
        Url::parse(&chain.endpoint()).expect("Failed to parse ganache endpoint");
    options.app.contracts.semaphore_address = semaphore_address;
    options.app.ethereum.signing_key = private_key;
    options.app.ethereum.confirmation_blocks_delay = 2;
>>>>>>> 9565f3d2
    options.app.ethereum.refresh_rate = Duration::from_secs(1);
    options.app.ethereum.read_options.confirmation_blocks_delay = 2;
    options.app.ethereum.read_options.ethereum_provider =
        Url::parse(&chain.endpoint()).expect("Failed to parse ganache endpoint");
    options.app.ethereum.write_options.signing_key = private_key;

    let (app, local_addr) = spawn_app(options.clone())
        .await
        .expect("Failed to spawn app.");

    let uri = "http://".to_owned() + &local_addr.to_string();
    let mut ref_tree = PoseidonTree::new(22, options.app.contracts.initial_leaf_value);
    let client = Client::new();
    test_inclusion_proof(
        &uri,
        &client,
        0,
        &mut ref_tree,
        &options.app.contracts.initial_leaf_value,
        true,
    )
    .await;
    test_inclusion_proof(
        &uri,
        &client,
        1,
        &mut ref_tree,
        &options.app.contracts.initial_leaf_value,
        true,
    )
    .await;
    test_insert_identity(&uri, &client, TEST_LEAFS[0]).await;
    test_inclusion_proof(
        &uri,
        &client,
        0,
        &mut ref_tree,
        &Hash::from_str_radix(TEST_LEAFS[0], 16).expect("Failed to parse Hash from test leaf 0"),
        false,
    )
    .await;
    test_insert_identity(&uri, &client, TEST_LEAFS[1]).await;
    test_inclusion_proof(
        &uri,
        &client,
        1,
        &mut ref_tree,
        &Hash::from_str_radix(TEST_LEAFS[1], 16).expect("Failed to parse Hash from test leaf 1"),
        false,
    )
    .await;
    test_inclusion_proof(
        &uri,
        &client,
        2,
        &mut ref_tree,
        &options.app.contracts.initial_leaf_value,
        true,
    )
    .await;

    // Shutdown app and reset mock shutdown
    info!("Stopping app");
    shutdown();
    app.await.unwrap();
    reset_shutdown();

    // Test loading state from file, onchain tree has leafs
    info!("Starting app");
    let (app, local_addr) = spawn_app(options.clone())
        .await
        .expect("Failed to spawn app.");
    let uri = "http://".to_owned() + &local_addr.to_string();
    info!(?uri, "App started");

    test_inclusion_proof(
        &uri,
        &client,
        0,
        &mut ref_tree,
        &Hash::from_str_radix(TEST_LEAFS[0], 16).expect("Failed to parse Hash from test leaf 0"),
        false,
    )
    .await;
    test_inclusion_proof(
        &uri,
        &client,
        1,
        &mut ref_tree,
        &Hash::from_str_radix(TEST_LEAFS[1], 16).expect("Failed to parse Hash from test leaf 1"),
        false,
    )
    .await;

    // Shutdown app and reset mock shutdown
    shutdown();
    app.await.unwrap();
    reset_shutdown();

    // Test loading state from tree, onchain tree has leafs

    info!("Starting app");
    let (app, local_addr) = spawn_app(options.clone())
        .await
        .expect("Failed to spawn app.");
    let uri = "http://".to_owned() + &local_addr.to_string();
    info!(?uri, "App started");

    test_inclusion_proof(
        &uri,
        &client,
        0,
        &mut ref_tree,
        &Hash::from_str_radix(TEST_LEAFS[0], 16).expect("Failed to parse Hash from test leaf 0"),
        false,
    )
    .await;
    test_inclusion_proof(
        &uri,
        &client,
        1,
        &mut ref_tree,
        &Hash::from_str_radix(TEST_LEAFS[1], 16).expect("Failed to parse Hash from test leaf 1"),
        false,
    )
    .await;

    // Shutdown app and reset mock shutdown
    shutdown();
    app.await.unwrap();
    reset_shutdown();
}

#[instrument(skip_all)]
async fn wait_for_log_count(
    provider: &Provider<Http>,
    semaphore_address: H160,
    expected_count: usize,
) {
    for i in 1..21 {
        let filter = Filter::new()
            .address(semaphore_address)
            .from_block(BlockNumber::Earliest)
            .to_block(BlockNumber::Latest);
        let result: Vec<Log> = provider.request("eth_getLogs", [filter]).await.unwrap();

        if result.len() >= expected_count {
            info!(
                "Got {} logs (vs expected {}), done in iteration {}: {:?}",
                result.len(),
                expected_count,
                i,
                result
            );

            // TODO: Figure out a better way to do this.
            // Getting a log event is not enough. The app waits for 1 transaction
            // confirmation. It will arrive only after the first poll interval.
            // The DEFAULT_POLL_INTERVAL in ethers-providers is 7 seconds.
            tokio::time::sleep(Duration::from_secs(8)).await;

            return;
        }

        info!(
            "Got {} logs (vs expected {}), waiting 1 second, iteration {}",
            result.len(),
            expected_count,
            i
        );
        tokio::time::sleep(Duration::from_secs(1)).await;
    }

    panic!("Failed waiting for {} log events", expected_count);
}

#[instrument(skip_all)]
async fn test_inclusion_proof(
    uri: &str,
    client: &Client<HttpConnector>,
    leaf_index: usize,
    ref_tree: &mut PoseidonTree,
    leaf: &Hash,
    expect_failure: bool,
) {
    let mut success_response = None;
    for i in 1..21 {
        let body = construct_inclusion_proof_body(leaf);
        info!(?uri, "Contacting");
        let req = Request::builder()
            .method("POST")
            .uri(uri.to_owned() + "/inclusionProof")
            .header("Content-Type", "application/json")
            .body(body)
            .expect("Failed to create inclusion proof hyper::Body");
        let mut response = client
            .request(req)
            .await
            .expect("Failed to execute request.");
        if expect_failure {
            assert!(!response.status().is_success());
            return;
        } else {
            assert!(response.status().is_success());
        }

        let bytes = hyper::body::to_bytes(response.body_mut())
            .await
            .expect("Failed to convert response body to bytes");
        let result = String::from_utf8(bytes.into_iter().collect())
            .expect("Could not parse response bytes to utf-8");

        if result == "\"pending\"" {
            assert_eq!(response.status(), StatusCode::ACCEPTED);
            info!("Got pending, waiting 1 second, iteration {}", i);
            tokio::time::sleep(Duration::from_secs(1)).await;
        } else {
            success_response = Some(result);
            break;
        }
    }

    let result = success_response.expect("Failed to get success response");
    let result_json = serde_json::from_str::<serde_json::Value>(&result)
        .expect("Failed to parse response as json");

    ref_tree.set(leaf_index, *leaf);
    let proof = ref_tree.proof(leaf_index).expect("Ref tree malfunctioning");

    let proof_json = json!({
        "root": ref_tree.root(),
        "proof": proof.0.iter().map(|branch| match branch {
            Branch::Left(hash) => json!({"Left": hash}),
            Branch::Right(hash) => json!({"Right": hash}),
        }).collect::<Vec<_>>(),
    });

    assert_eq!(result_json, proof_json);
}

#[instrument(skip_all)]
async fn test_insert_identity(
    uri: &str,
    client: &Client<HttpConnector>,
    identity_commitment: &str,
) {
    let body = construct_insert_identity_body(identity_commitment);
    let req = Request::builder()
        .method("POST")
        .uri(uri.to_owned() + "/insertIdentity")
        .header("Content-Type", "application/json")
        .body(body)
        .expect("Failed to create insert identity hyper::Body");

    let mut response = client
        .request(req)
        .await
        .expect("Failed to execute request.");
    let bytes = hyper::body::to_bytes(response.body_mut())
        .await
        .expect("Failed to convert response body to bytes");
    let result = String::from_utf8(bytes.into_iter().collect())
        .expect("Could not parse response bytes to utf-8");
    if !response.status().is_success() {
        panic!("Failed to insert identity: {}", result);
    }

    assert_eq!(result, "null");
}

#[derive(Debug, Deserialize, Serialize)]
#[serde(rename_all = "camelCase")]
struct InsertIdentityResponse {
    identity_index: usize,
}

fn construct_inclusion_proof_body(identity_commitment: &Hash) -> Body {
    Body::from(
        json!({
            "groupId": 1,
            "identityCommitment": identity_commitment,
        })
        .to_string(),
    )
}

fn construct_insert_identity_body(identity_commitment: &str) -> Body {
    Body::from(
        json!({
            "groupId": 1,
            "identityCommitment": identity_commitment,

        })
        .to_string(),
    )
}

#[instrument(skip_all)]
async fn spawn_app(options: Options) -> AnyhowResult<(JoinHandle<()>, SocketAddr)> {
    let app = App::new(options.app).await.expect("Failed to create App");

    let ip: IpAddr = match options.server.server.host() {
        Some(Host::Ipv4(ip)) => ip.into(),
        Some(Host::Ipv6(ip)) => ip.into(),
        Some(_) => bail!("Cannot bind {}", options.server.server),
        None => Ipv4Addr::LOCALHOST.into(),
    };
    let port = options.server.server.port().unwrap_or(9998);
    let addr = SocketAddr::new(ip, port);
    let listener = TcpListener::bind(addr).expect("Failed to bind random port");
    let local_addr = listener.local_addr()?;

    let app = spawn({
        async move {
            info!("App thread starting");
            server::bind_from_listener(Arc::new(app), Duration::from_secs(30), listener)
                .await
                .expect("Failed to bind address");
            info!("App thread stopping");
        }
    });

    Ok((app, local_addr))
}

#[derive(Deserialize, Serialize, Debug)]
struct CompiledContract {
    abi:      Abi,
    bytecode: String,
}

fn deserialize_to_bytes(input: String) -> AnyhowResult<Bytes> {
    if input.len() >= 2 && &input[0..2] == "0x" {
        let bytes: Vec<u8> = hex::decode(&input[2..])?;
        Ok(bytes.into())
    } else {
        bail!("Expected 0x prefix")
    }
}

#[instrument(skip_all)]
async fn spawn_mock_chain() -> AnyhowResult<(AnvilInstance, H256, Address)> {
    let chain = Anvil::new().block_time(2u64).spawn();
    let private_key = H256::from_slice(&chain.keys()[0].to_be_bytes());

    let provider = Provider::<Http>::try_from(chain.endpoint())
        .expect("Failed to initialize chain endpoint")
        .interval(Duration::from_millis(500u64));

    let chain_id = provider.get_chainid().await?.as_u64();

    let wallet = LocalWallet::from(chain.keys()[0].clone()).with_chain_id(chain_id);

    // connect the wallet to the provider
    let client = SignerMiddleware::new(provider, wallet.clone());
    let client = NonceManagerMiddleware::new(client, wallet.address());
    let client = std::sync::Arc::new(client);

    let poseidon_t3_json =
        File::open("./sol/PoseidonT3.json").expect("Failed to read PoseidonT3.json");
    let poseidon_t3_json: CompiledContract =
        serde_json::from_reader(BufReader::new(poseidon_t3_json))
            .expect("Could not parse compiled PoseidonT3 contract");
    let poseidon_t3_bytecode = deserialize_to_bytes(poseidon_t3_json.bytecode)?;

    let poseidon_t3_factory =
        ContractFactory::new(poseidon_t3_json.abi, poseidon_t3_bytecode, client.clone());
    let poseidon_t3_contract = poseidon_t3_factory
        .deploy(())?
        .legacy()
        .confirmations(0usize)
        .send()
        .await?;

    let incremental_binary_tree_json =
        File::open("./sol/IncrementalBinaryTree.json").expect("Compiled contract doesn't exist");
    let incremental_binary_tree_json: CompiledContract =
        serde_json::from_reader(BufReader::new(incremental_binary_tree_json))
            .expect("Could not read contract");
    let incremental_binary_tree_bytecode = incremental_binary_tree_json.bytecode.replace(
        // Find the hex for the library address by analyzing the bytecode
        "__$618958d8226014a70a872b898165ec6838$__",
        &format!("{:?}", poseidon_t3_contract.address()).replace("0x", ""),
    );
    let incremental_binary_tree_bytecode = deserialize_to_bytes(incremental_binary_tree_bytecode)?;
    let incremental_binary_tree_factory = ContractFactory::new(
        incremental_binary_tree_json.abi,
        incremental_binary_tree_bytecode,
        client.clone(),
    );
    let incremental_binary_tree_contract = incremental_binary_tree_factory
        .deploy(())?
        .legacy()
        .confirmations(0usize)
        .send()
        .await?;

    let semaphore_json =
        File::open("./sol/Semaphore.json").expect("Compiled contract doesn't exist");
    let semaphore_json: CompiledContract =
        serde_json::from_reader(BufReader::new(semaphore_json)).expect("Could not read contract");

    let semaphore_bytecode = semaphore_json.bytecode.replace(
        "__$4c0484323457fe1a856f46a4759b553fe4$__",
        &format!("{:?}", incremental_binary_tree_contract.address()).replace("0x", ""),
    );
    let semaphore_bytecode = deserialize_to_bytes(semaphore_bytecode)?;

    // create a factory which will be used to deploy instances of the contract
    let semaphore_factory =
        ContractFactory::new(semaphore_json.abi, semaphore_bytecode, client.clone());

    let semaphore_contract = semaphore_factory
        .deploy(())?
        .legacy()
        .confirmations(0usize)
        .send()
        .await?;

    // Create a group with id 1
    let group_id = U256::from(1_u64);
    let depth = 21_u8;
    let initial_leaf = U256::from(0_u64);
    semaphore_contract
        .method::<_, ()>("createGroup", (group_id, depth, initial_leaf))?
        .legacy()
        .send()
        .await? // Send TX
        .await?; // Wait for TX to be mined

    Ok((chain, private_key, semaphore_contract.address()))
}

fn init_tracing_subscriber() {
    let result = tracing_subscriber::fmt()
        .with_span_events(FmtSpan::NEW | FmtSpan::CLOSE)
        .with_line_number(true)
        .with_env_filter("info,signup_sequencer=debug")
        .with_timer(Uptime::default())
        .pretty()
        .try_init();
    if let Err(error) = result {
        error!(error, "Failed to initialize tracing_subscriber");
    }
}<|MERGE_RESOLUTION|>--- conflicted
+++ resolved
@@ -37,104 +37,6 @@
 
 #[tokio::test]
 #[serial_test::serial]
-<<<<<<< HEAD
-=======
-async fn simulate_eth_reorg() {
-    // Initialize logging for the test.
-    init_tracing_subscriber();
-    info!("Starting re-org integration test");
-
-    let mut options = Options::try_parse_from([""]).expect("Failed to create options");
-    options.server.server = Url::parse("http://127.0.0.1:0/").expect("Failed to parse URL");
-
-    let (chain, private_key, semaphore_address) = spawn_mock_chain()
-        .await
-        .expect("Failed to spawn ganache chain");
-
-    options.app.ethereum.ethereum_provider =
-        Url::parse(&chain.endpoint()).expect("Failed to parse ganache endpoint");
-    options.app.contracts.semaphore_address = semaphore_address;
-    options.app.ethereum.signing_key = private_key;
-    options.app.ethereum.confirmation_blocks_delay = 5;
-    options.app.ethereum.refresh_rate = Duration::from_secs(1);
-
-    let (app, local_addr) = spawn_app(options.clone())
-        .await
-        .expect("Failed to spawn app.");
-
-    let uri = "http://".to_owned() + &local_addr.to_string();
-    let mut ref_tree = PoseidonTree::new(22, options.app.contracts.initial_leaf_value);
-    let client = Client::new();
-
-    let provider = Provider::<Http>::try_from(chain.endpoint())
-        .expect("Failed to initialize chain endpoint")
-        .interval(Duration::from_millis(500u64));
-
-    test_insert_identity(&uri, &client, TEST_LEAFS[0]).await;
-    test_inclusion_proof(
-        &uri,
-        &client,
-        0,
-        &mut ref_tree,
-        &Hash::from_str_radix(TEST_LEAFS[0], 16).expect("Failed to parse Hash from test leaf 0"),
-        false,
-    )
-    .await;
-
-    // Create snapshot
-    let snapshot_id: U256 = provider
-        .request("evm_snapshot", ())
-        .await
-        .expect("Failed to create EVM snapshot");
-    info!("Created EVM snapshot with ID {}", snapshot_id);
-
-    test_insert_identity(&uri, &client, TEST_LEAFS[1]).await;
-
-    // after 2 identites were mined, we should have 3 log events on the chain
-    wait_for_log_count(&provider, semaphore_address, 3).await;
-
-    let result: bool = provider
-        .request("evm_revert", [snapshot_id])
-        .await
-        .expect("Failed to revert EVM snapshot");
-
-    info!("Reverted EVM snapshot to simulate re-org: {}", result);
-
-    test_insert_identity(&uri, &client, TEST_LEAFS[2]).await;
-
-    debug!(leaf = TEST_LEAFS[2], "TEST INCLUSION");
-
-    test_inclusion_proof(
-        &uri,
-        &client,
-        1,
-        &mut ref_tree,
-        &Hash::from_str_radix(TEST_LEAFS[2], 16).expect("Failed to parse Hash from test leaf 1"),
-        false,
-    )
-    .await;
-
-    debug!(leaf = TEST_LEAFS[1], "TEST INCLUSION");
-
-    test_inclusion_proof(
-        &uri,
-        &client,
-        2,
-        &mut ref_tree,
-        &Hash::from_str_radix(TEST_LEAFS[1], 16).expect("Failed to parse Hash from test leaf 1"),
-        false,
-    )
-    .await;
-
-    // Shutdown app and reset mock shutdown
-    shutdown();
-    app.await.unwrap();
-    reset_shutdown();
-}
-
-#[tokio::test]
-#[serial_test::serial]
->>>>>>> 9565f3d2
 async fn insert_identity_and_proofs() {
     // Initialize logging for the test.
     init_tracing_subscriber();
@@ -147,15 +49,7 @@
         .await
         .expect("Failed to spawn ganache chain");
 
-<<<<<<< HEAD
-    options.app.contracts.identity_manager_address = semaphore_address;
-=======
-    options.app.ethereum.ethereum_provider =
-        Url::parse(&chain.endpoint()).expect("Failed to parse ganache endpoint");
     options.app.contracts.semaphore_address = semaphore_address;
-    options.app.ethereum.signing_key = private_key;
-    options.app.ethereum.confirmation_blocks_delay = 2;
->>>>>>> 9565f3d2
     options.app.ethereum.refresh_rate = Duration::from_secs(1);
     options.app.ethereum.read_options.confirmation_blocks_delay = 2;
     options.app.ethereum.read_options.ethereum_provider =
